/*
 * Memory chunk low-level allocation routines
 *
 * Copyright 2020 by Gray Watson
 *
 * This file is part of the dmalloc package.
 *
 * Permission to use, copy, modify, and distribute this software for
 * any purpose and without fee is hereby granted, provided that the
 * above copyright notice and this permission notice appear in all
 * copies, and that the name of Gray Watson not be used in advertising
 * or publicity pertaining to distribution of the document or software
 * without specific, written prior permission.
 *
 * Gray Watson makes no representations about the suitability of the
 * software described herein for any purpose.  It is provided "as is"
 * without express or implied warranty.
 *
 * The author may be contacted via http://dmalloc.com/
 */

/*
 * This file contains algorithm level routine for the heap.  They handle the
 * manipulation and administration of chunks of memory.
 */

#include <ctype.h>

#if HAVE_STRING_H
# include <string.h>
#endif
#if HAVE_STDLIB_H
# include <stdlib.h>
#endif

#define DMALLOC_DISABLE

#include "conf.h"

#if LOG_PNT_TIMEVAL
#ifdef TIMEVAL_INCLUDE
# include TIMEVAL_INCLUDE
#endif
#else
# if LOG_PNT_TIME
#  ifdef TIME_INCLUDE
#   include TIME_INCLUDE
#  endif
# endif
#endif

#include "dmalloc.h"

#include "append.h"
#include "chunk.h"
#include "chunk_loc.h"
#include "compat.h"
#include "debug_tok.h"
#include "dmalloc_loc.h"
#include "dmalloc_rand.h"
#include "dmalloc_tab.h"
#include "error.h"
#include "error_val.h"
#include "heap.h"

/*
 * Library Copyright and URL information for ident and what programs
 */
#if IDENT_WORKS
#ident "@(#) $Copyright: Dmalloc package Copyright 2020 by Gray Watson $"
#ident "@(#) $URL: Source for dmalloc available from http://dmalloc.com/ $"
#else
static	char	*copyright =
  "@(#) $Copyright: Dmalloc package Copyright 2020 by Gray Watson $";
static	char	*source_url =
  "@(#) $URL: Source for dmalloc available from http://dmalloc.com/ $";
#endif

#if LOCK_THREADS
#if IDENT_WORKS
#ident "@(#) $Information: lock-threads is enabled $"
#else
static char *information = "@(#) $Information: lock-threads is enabled $";
#endif
#endif

/*
 * exported variables
 */
/* limit in how much memory we are allowed to allocate */
unsigned long		_dmalloc_memory_limit = 0;

/* total number of bytes that the heap has allocated */
unsigned long		_dmalloc_alloc_total = 0;

/*
 * local variables
 */

/*
 * Skip list of our free list sorted by size in bytes.  Bit of a hack
 * here.  Basically we cannot do a alloc for the structure and we'd
 * like it to be static storage so we allocate an array of them to
 * make sure we have enough forward pointers, when all we need is
 * SKIP_SLOT_SIZE(MAX_SKIP_LEVEL + 1) bytes.
 */
static	skip_alloc_t	skip_free_alloc[MAX_SKIP_LEVEL /* read note ^^ */];
static	skip_alloc_t	*skip_free_list = skip_free_alloc;

/* skip list of all of our allocated blocks sorted by address */
static	skip_alloc_t	skip_address_alloc[MAX_SKIP_LEVEL /* read note ^^ */];
static	skip_alloc_t	*skip_address_list = skip_address_alloc;

/* update slots which we use to update the skip lists */
static	skip_alloc_t	skip_update[MAX_SKIP_LEVEL /* read note ^^ */];

/* linked list of slots of various sizes */
static	skip_alloc_t	*entry_free_list[MAX_SKIP_LEVEL];
/* linked list of blocks of the sizes */
static	entry_block_t	*entry_blocks[MAX_SKIP_LEVEL];
/* linked list of freed blocks on hold waiting for the FREED_POINTER_DELAY */
static	skip_alloc_t	*free_wait_list_head = NULL;
static	skip_alloc_t	*free_wait_list_tail = NULL;

/* administrative structures */
static	char		fence_bottom[FENCE_BOTTOM_SIZE];
static	char		fence_top[FENCE_TOP_SIZE];
static	int		bit_sizes[BASIC_BLOCK]; /* number bits for div-blocks*/

/* memory tables */
static	mem_table_t	mem_table_alloc;
static	mem_entry_t	mem_table_alloc_entries[MEM_ALLOC_ENTRIES];
static	mem_table_t	mem_table_changed;
static	mem_entry_t	mem_table_changed_entries[MEM_ALLOC_ENTRIES];

/* memory stats */
static	unsigned long	alloc_current = 0;	/* current memory usage */
static	unsigned long	alloc_maximum = 0;	/* maximum memory usage  */
static	unsigned long	alloc_cur_given = 0;	/* current mem given */
static	unsigned long	alloc_max_given = 0;	/* maximum mem given  */
static	unsigned long	alloc_one_max = 0;	/* maximum at once */
static	unsigned long	free_space_bytes = 0;	/* count the free bytes */

/* pointer stats */
static	unsigned long	alloc_cur_pnts = 0;	/* current pointers */
static	unsigned long	alloc_max_pnts = 0;	/* maximum pointers */
static	unsigned long	alloc_tot_pnts = 0;	/* total pointers */

/* admin counts */
static	unsigned long	heap_check_c = 0;	/* count of heap-checks */
static	unsigned long	user_block_c = 0;	/* count of blocks */
static	unsigned long	admin_block_c = 0;	/* count of admin blocks */

/* alloc counts */
static	unsigned long	func_malloc_c = 0;	/* count the mallocs */
static	unsigned long	func_calloc_c = 0;	/* # callocs, done in alloc */
static	unsigned long	func_realloc_c = 0;	/* count the reallocs */
static	unsigned long	func_recalloc_c = 0;	/* count the reallocs */
static	unsigned long	func_memalign_c = 0;	/* count the memaligns */
static	unsigned long	func_valloc_c = 0;	/* count the veallocs */
static	unsigned long	func_new_c = 0;		/* count the news */
static	unsigned long	func_free_c = 0;	/* count the frees */
static	unsigned long	func_delete_c = 0;	/* count the deletes */

/**************************** skip list routines *****************************/

/*
 * static int random_level
 *
 * DESCRIPTION:
 *
 * Return a random level to be associated with a new free-list entry.
 *
 * RETURNS:
 *
 * Random level from 0 to max_level - 1.
 *
 * ARGUMENTS:
 *
 * max_level -> Maximum level of the free-list.
 */
static	int	random_level(const int max_level)
{
  int	level_c;
  
  for (level_c = 0; level_c < max_level; level_c++) {
    /*
     * Basically we count the number of times that the random number
     * generator returns an odd number in a row.  On average this
     * should return 0 1/2 the time, 1 1/4 of the time, 2 1/8 of a
     * time, and N 1/(2^(N - 1)) of the time.  This is what we want.
     * We could test for this in the configure scripts.
     *
     * Since many machines return random numbers which aren't that
     * random, there may be better ways of doing this.  In the past I
     * had (_dmalloc_rand() % 10000 >= 5000) or something but I'd
     * rather not have the % overhead here.
     */
    if (_dmalloc_rand() & 1) {
      break;
    }
  }
  
  return level_c;
}

/*
 * static skip_alloc_t *find_address
 *
 * DESCRIPTION:
 *
 * Look for a specific address in the skip list.  If it exist then a
 * pointer to the matching slot is returned otherwise NULL.  Either
 * way, the links that were traversed to get there are set in the
 * update slot which has the maximum number of levels.
 *
 * RETURNS:
 *
 * Success - Pointer to the slot which matches the block-num and size
 * pair.
 *
 * Failure - NULL and this will not set dmalloc_errno
 *
 * ARGUMENTS:
 *
 * address -> Address we are looking for.
 *
 * free_b -> Look on the free list otherwise look on the used list.
 *
 * exact_b -> Set to 1 to find the exact pointer.  If 0 then the
 * address could be inside a block.
 *
 * update_p -> Pointer to the skip_alloc entry we are using to hold
 * the update pointers.
 */
static	skip_alloc_t	*find_address(const void *address, const int free_b,
				      const int exact_b,
				      skip_alloc_t *update_p)
{
  int		level_c;
  skip_alloc_t 	*slot_p, *found_p = NULL, *next_p;
  
  /* skip_address_max_level */
  level_c = MAX_SKIP_LEVEL - 1;
  if (free_b) {
    slot_p = skip_free_list;
  }
  else {
    slot_p = skip_address_list;
  }
  
  /* traverse list to smallest entry */
  while (1) {
    
    /* next on we are looking for */
    next_p = slot_p->sa_next_p[level_c];
    
    /*
     * sort by address
     */
    
    /* are we are at the end of a row? */
    if (next_p == NULL) {
      /* just go down a level */
    }
    else if (next_p == found_p
	     || (char *)next_p->sa_mem > (char *)address) {
      /* just go down a level */
    }
    else if ((char *)next_p->sa_mem == (char *)address) {
      /* found it and go down a level */
      found_p = next_p;
    }
    /*
     * (char *)next_p->sa_mem < (char *)address
     */
    else if ((! exact_b)
	     && ((char *)next_p->sa_mem + next_p->sa_total_size >
		 (char *)address)) {
      /*
       * if we are doing loose searches and this block contains this
       * pointer then we have a match
       */
      found_p = next_p;
    }
    else {
      /* next slot is less, go right */
      slot_p = next_p;
      continue;
    }
    
    /* we are lowering the level */
    
    update_p->sa_next_p[level_c] = slot_p;
    if (level_c == 0) {
      break;
    }
    level_c--;
  }
  
  return found_p;
}

/*
 * static skip_alloc_t *find_free_size
 *
 * DESCRIPTION:
 *
 * Look for a specific size in the free skip list.  If it exist then a
 * pointer to the matching slot is returned otherwise NULL.  Either
 * way, the links that were traversed to get there are set in the
 * update slot which has the maximum number of levels.
 *
 * RETURNS:
 *
 * Success - Pointer to the slot which matches the size pair.
 *
 * Failure - NULL
 *
 * ARGUMENTS:
 *
 * address -> Address we are looking for.
 *
 * update_p -> Pointer to the skip_alloc entry we are using to hold
 * the update pointers.
 */
static	skip_alloc_t	*find_free_size(const unsigned int size,
					skip_alloc_t *update_p)
{
  int		level_c, cmp;
  skip_alloc_t 	*slot_p, *found_p = NULL, *next_p;
  
  /* skip_free_max_level */
  level_c = MAX_SKIP_LEVEL - 1;
  slot_p = skip_free_list;
  
  /* traverse list to smallest entry */
  while (1) {
    
    /* next on we are looking for */
    next_p = slot_p->sa_next_p[level_c];
    
    /* are we are at the end of a row? */
    if (next_p == NULL
	|| next_p == found_p) {
      /* just go down a level */
    }
    else {
      cmp = next_p->sa_total_size - size;
      if (cmp < 0) {
	/* next slot is less, go right */
	slot_p = next_p;
	continue;
      }
      else if (cmp == 0) {
	/*
	 * we found a match but it may not be the first slot with this
	 * size and we want the first match
	 */
	found_p = next_p;
      }
    }
    
    /* we are lowering the level */
    
    update_p->sa_next_p[level_c] = slot_p;
    if (level_c == 0) {
      break;
    }
    level_c--;
  }
  
  /* space should be free */
  if (found_p != NULL && (! BIT_IS_SET(found_p->sa_flags, ALLOC_FLAG_FREE))) {
    /* sanity check */
    dmalloc_errno = DMALLOC_ERROR_ADDRESS_LIST;
    dmalloc_error("find_free_size");
    return NULL;
  }
  
  return found_p;
}

/*
 * static int insert_slot
 *
 * DESCRIPTION:
 *
 * Insert an address entry into a skip list.
 *
 * RETURNS:
 *
 * Success - 1
 *
 * Failure - 0
 *
 * ARGUMENTS:
 *
 * slot_p <-> Slot that we are inserting into the skip list.
 *
 * free_b -> Insert a free address in the free-size list otherwise it
 * will go into the used address list.
 */
static	int	insert_slot(skip_alloc_t *slot_p, const int free_b)
{
  skip_alloc_t	*adjust_p, *update_p;
  int		level_c;
  
  update_p = skip_update;
  
  if (free_b) {
    (void)find_free_size(slot_p->sa_total_size, update_p);
    /*
     * NOTE: we can get a new_p because there might be other blocks of
     * the same size which we will be inserting before.
     */
  }
  else if (find_address(slot_p->sa_mem, 0 /* used list */, 1 /* exact */,
			update_p) != NULL) {
    /*
     * Sanity check.  We should not have found it since that means
     * that someone has the same size and block-num.
     */
    dmalloc_errno = DMALLOC_ERROR_ADDRESS_LIST;
    dmalloc_error("insert_slot");
    return 0;
  }
  
  /* update the block skip list */
  for (level_c = 0; level_c <= slot_p->sa_level_n; level_c++) {
    /*
     * We are inserting our new slot after each of the slots in the
     * update array.  So for each level, we get the slot we are
     * adjusting, we take it's next pointers and set them in the new
     * slot, and we point its next pointers to the new slot.
     */
    adjust_p = update_p->sa_next_p[level_c];
    slot_p->sa_next_p[level_c] = adjust_p->sa_next_p[level_c];
    adjust_p->sa_next_p[level_c] = slot_p;
  }
  
  return 1;
}

/*
 * static int alloc_slots
 *
 * DESCRIPTION:
 *
 * Allocate a block of new slots of a certain size and add them to the
 * free list.  If there are none in the linked list then we will
 * allocate a block of the size.
 *
 * RETURNS:
 *
 * Success - Valid pointer to a single block that was allocated for
 * the slots.
 *
 * Failure - NULL
 *
 * ARGUMENTS:
 *
 * level_n -> Number of the level we are looking for.  Set to 0 to
 * have it be chosen at random.
 */
static	void	*alloc_slots(const int level_n)
{
  skip_alloc_t	*new_p;
  entry_block_t	*block_p;
  unsigned int	*magic3_p, magic3;
  int		size, new_c;
  
  if (BIT_IS_SET(_dmalloc_flags, DMALLOC_DEBUG_LOG_ADMIN)) {
    dmalloc_message("need a block of slots for level %d", level_n);
  }
  
  /* we need to allocate a new block of the slots of this level */
  block_p = _dmalloc_heap_alloc(BLOCK_SIZE);
  if (block_p == NULL) {
    /*
     * Sanity check.  Out of heap memory.  Error code set in
     * _dmalloc_heap_alloc().
     */
    return NULL;
  }
  memset(block_p, 0, BLOCK_SIZE);
  admin_block_c++;
  
  /* intialize the block structure */
  block_p->eb_magic1 = ENTRY_BLOCK_MAGIC1;
  block_p->eb_level_n = level_n;
  block_p->eb_magic2 = ENTRY_BLOCK_MAGIC2;
  
  /* add the block on the entry block linked list */
  block_p->eb_next_p = entry_blocks[level_n];
  entry_blocks[level_n] = block_p;
  
  /* put the magic3 at the end of the block */
  magic3_p = (unsigned int *)((char *)block_p + BLOCK_SIZE -
			      sizeof(*magic3_p));
  magic3 = ENTRY_BLOCK_MAGIC3;
  memcpy(magic3_p, &magic3, sizeof(*magic3_p));
  
  /* get the size of the slot */
  size = SKIP_SLOT_SIZE(level_n);
  
  /* add in all of the unused slots to the linked list */
  new_c = 1;
  for (new_p = &block_p->eb_first_slot;
       (char *)new_p + size < (char *)magic3_p;
       new_p = (skip_alloc_t *)((char *)new_p + size)) {
    new_p->sa_level_n = level_n;
    new_p->sa_next_p[0] = entry_free_list[level_n];
    entry_free_list[level_n] = new_p;
    new_c++;
  }
  
  /* extern pointer information set in _dmalloc_heap_alloc */
  return block_p;
}

/*
 * static int remove_slot
 *
 * DESCRIPTION:
 *
 * Remove a slot from the skip list.
 *
 * RETURNS:
 *
 * Success - 1
 *
 * Failure - 0
 *
 * ARGUMENTS:
 *
 * delete_p -> Pointer to the block we are deleting from the list.
 *
 * update_p -> Pointer to the skip_alloc entry we are using to hold
 * the update pointers.
 */
static	int	remove_slot(skip_alloc_t *delete_p, skip_alloc_t *update_p)
{
  skip_alloc_t	*adjust_p;
  int		level_c;
  
  /* update the block skip list */
  for (level_c = 0; level_c <= MAX_SKIP_LEVEL; level_c++) {
    
    /*
     * The update node holds pointers to the slots which are pointing
     * to the one we want since we need to update those pointers
     * ahead.
     */
    adjust_p = update_p->sa_next_p[level_c];
    
    /*
     * If the pointer in question is not pointing to the deleted slot
     * then the deleted slot is shorter than this level and we are
     * done.  This is guaranteed if we have a proper skip list.
     */
    if (adjust_p->sa_next_p[level_c] != delete_p) {
      break;
    }
    
    /*
     * We are deleting a slot after each of the slots in the update
     * array.  So for each level, we get the slot we are adjusting, we
     * set it's next pointers to the next pointers at the same level
     * from the deleted slot.
     */
    adjust_p->sa_next_p[level_c] = delete_p->sa_next_p[level_c];
  }
  
  /*
   * Sanity check here, we should always have at least 1 pointer to
   * the found node that we are deleting.
   */
  if (level_c == 0) {
    dmalloc_errno = DMALLOC_ERROR_ADDRESS_LIST;
    dmalloc_error("remove_slot");
    return 0;
  }
  
  return 1;
}

/*
 * static skip_alloc_t *get_slot
 *
 * DESCRIPTION:
 *
 * Get a new slot of a certain size.  This calls alloc_slot and then
 * does a whole bunch of things if alloc_slots generates the need for
 * two new slots.  Jumping through hoops to get this right.
 *
 * RETURNS:
 *
 * Success - Valid skip-alloc pointer.
 *
 * Failure - NULL
 *
 * ARGUMENTS:
 *
 * None.
 */
static	skip_alloc_t	*get_slot(void)
{
  skip_alloc_t	*new_p;
  int		level_n, slot_size;
  void		*admin_mem;
  
  /* generate the level for our new slot */
  level_n = random_level(MAX_SKIP_LEVEL);
  slot_size = SKIP_SLOT_SIZE(level_n);
  
  /* get an extry from the free list */
  new_p = entry_free_list[level_n];
  if (new_p != NULL) {
    /* shift the linked list over */
    entry_free_list[level_n] = new_p->sa_next_p[0];
    /* zero our slot entry */
    memset(new_p, 0, slot_size);
    new_p->sa_level_n = level_n;
    return new_p;
  }
  
  /*
   * Okay, this is a little wild.  Holding on?
   *
   * So we are trying to get a slot of a certain size to store
   * something in a skip list.  We didn't have any on the free-list so
   * now we will allocate a block.  We allocate a block of memory to
   * hold the slots meaning that we may need 1 new slot to account for
   * the admin and external memory in addition to the 1 requested.
   *
   * To do it right, would take a recursive call to get_slot which I
   * am not willing to do so we will have 2 blocks in a row which have
   * the same height.  This is less than efficient but oh well.
   */
  
  /* add in all of the unused slots to the linked list */
  admin_mem = alloc_slots(level_n);
  if (admin_mem == NULL) {
    /* Sanity check.  Error code set in alloc_slots(). */
    return NULL;
  }
  
  /* get one for the admin memory */
  new_p = entry_free_list[level_n];
  if (new_p == NULL) {
    /*
     * Sanity check. We should have created a whole bunch of
     * addresses.
     */
    dmalloc_errno = DMALLOC_ERROR_ADDRESS_LIST;
    dmalloc_error("get_slot");
    return NULL;
  }
  entry_free_list[level_n] = new_p->sa_next_p[0];
  memset(new_p, 0, slot_size);
  new_p->sa_flags = ALLOC_FLAG_ADMIN;
  new_p->sa_mem = admin_mem;
  new_p->sa_total_size = BLOCK_SIZE;
  new_p->sa_level_n = level_n;
  
  /* now put it in the used list */
  if (! insert_slot(new_p, 0 /* used list */)) {
    /* Sanity check.  error code set in insert_slot(). */
    return NULL;
  }
  
  /* now get one for the user */
  new_p = entry_free_list[level_n];
  if (new_p == NULL) {
    /*
     * Sanity check.  We should have created a whole bunch of
     * addresses.
     */
    dmalloc_errno = DMALLOC_ERROR_ADDRESS_LIST;
    dmalloc_error("get_slot");
    return NULL;
  }
  entry_free_list[level_n] = new_p->sa_next_p[0];
  memset(new_p, 0, slot_size);
  new_p->sa_level_n = level_n;
  
  /* level_np set up top */
  return new_p;
}

/*
 * static skip_alloc_t *insert_address
 *
 * DESCRIPTION:
 *
 * Insert an address entry into a skip list.
 *
 * RETURNS:
 *
 * Success - Valid slot pointer.
 *
 * Failure - NULL
 *
 * ARGUMENTS:
 *
 * address -> Address we are inserting into the address list.
 *
 * free_b -> Insert a free address in the free-size list otherwise it
 * will go into the used address list.
 *
 * tot_size -> Total size of the chunk that we are inserting into the
 * list.
 */
static	skip_alloc_t	*insert_address(void *address, const int free_b,
					const unsigned int tot_size)
{
  skip_alloc_t	*new_p;
  
  /* get a new entry */
  new_p = get_slot();
  if (new_p == NULL) {
    /* error code set in get_slot */
    return NULL;
  }
  if (free_b) {
    new_p->sa_flags = ALLOC_FLAG_FREE;
  }
  else {
    new_p->sa_flags = ALLOC_FLAG_USER;
  }
  new_p->sa_mem = address;
  new_p->sa_total_size = tot_size;
  
  /* now try and insert the slot into the skip-list */
  if (! insert_slot(new_p, free_b)) {
    /* Sanity check.  error code set in insert_slot(). */
    return NULL;
  }
  
  return new_p;
}

/******************************* misc routines *******************************/

/*
 * static int expand_chars
 *
 * DESCRIPTION:
 *
 * Copies a buffer into a output buffer while translates
 * non-printables into %03o octal values.  If it can, it will also
 * translate certain \ characters (\r, \n, etc.) into \\%c.  The
 * routine is useful for printing out binary values.
 *
 * Note: It does _not_ add a \0 at the end of the output buffer.
 *
 * RETURNS:
 *
 * Returns the number of characters added to the output buffer.
 *
 * ARGUMENTS:
 *
 * buf - the buffer to convert.
 *
 * buf_size - size of the buffer.  If < 0 then it will expand till it
 * sees a \0 character.
 *
 * out - destination buffer for the convertion.
 *
 * out_size - size of the output buffer.
 */
static	int	expand_chars(const void *buf, const int buf_size,
			     char *out, const int out_size)
{
  const unsigned char	*buf_p, *spec_p;
  char	 		*out_p = out, *bounds_p;
  
  /* setup our max pointer */
  bounds_p = out + out_size;
  
  /* run through the input buffer, counting the characters as we go */
  for (buf_p = (const unsigned char *)buf;
       buf_p < (const unsigned char *)buf + buf_size;
       buf_p++) {
    
    /* search for special characters */
    for (spec_p = (unsigned char *)SPECIAL_CHARS + 1;
	 *(spec_p - 1) != '\0';
	 spec_p += 2) {
      if (*spec_p == *buf_p) {
	break;
      }
    }
    
    /* did we find one? */
    if (*(spec_p - 1) != '\0') {
      if (out_p + 2 >= bounds_p) {
	break;
      }
      out_p += loc_snprintf(out_p, bounds_p - out_p, "\\%c", *(spec_p - 1));
      continue;
    }
    
    /* print out any 7-bit printable characters */
    if (*buf_p < 128 && isprint(*buf_p)) {
      if (out_p + 1 >= bounds_p) {
	break;
      }
      *out_p = *(char *)buf_p;
      out_p += 1;
    }
    else {
      if (out_p + 4 >= bounds_p) {
	break;
      }
      out_p += loc_snprintf(out_p, bounds_p - out_p, "\\%03o", *buf_p);
    }
  }
  /* try to punch the null if we have space in case the %.*s doesn't work */
  if (out_p < bounds_p) {
    *out_p = '\0';
  }
  
  return out_p - out;
}

/*
 * static void get_pnt_info
 *
 * DESCRIPTION:
 *
 * With a slot, set a number of pointers to places within the block.
 *
 * RETURNS:
 *
 * None.
 *
 * ARGUMENTS:
 *
 * slot_p -> Pointer to a slot structure that we are getting info on.
 *
 * info_p <-> Pointer to an info structure that we are filling with
 * information.
 */
static	void	get_pnt_info(const skip_alloc_t *slot_p, pnt_info_t *info_p)
{
  info_p->pi_fence_b = BIT_IS_SET(slot_p->sa_flags, ALLOC_FLAG_FENCE);
  info_p->pi_valloc_b = BIT_IS_SET(slot_p->sa_flags, ALLOC_FLAG_VALLOC);
  info_p->pi_blanked_b = BIT_IS_SET(slot_p->sa_flags, ALLOC_FLAG_BLANK);
  
  info_p->pi_alloc_start = slot_p->sa_mem;
  
  if (info_p->pi_fence_b) {
    if (info_p->pi_valloc_b) {
      info_p->pi_user_start = (char *)info_p->pi_alloc_start + BLOCK_SIZE;
      info_p->pi_fence_bottom = (char *)info_p->pi_user_start -
	FENCE_BOTTOM_SIZE;
    }
    else {
      info_p->pi_fence_bottom = info_p->pi_alloc_start;
      info_p->pi_user_start = (char *)info_p->pi_alloc_start +
	FENCE_BOTTOM_SIZE;
    }
  }
  else {
    info_p->pi_fence_bottom = NULL;
    info_p->pi_user_start = info_p->pi_alloc_start;
  }
  
  info_p->pi_user_bounds = (char *)info_p->pi_user_start +
    slot_p->sa_user_size;
  
  info_p->pi_alloc_bounds = (char *)slot_p->sa_mem + slot_p->sa_total_size;
  
  if (info_p->pi_fence_b) {
    info_p->pi_fence_top = info_p->pi_user_bounds;
    info_p->pi_upper_bounds = (char *)info_p->pi_alloc_bounds - FENCE_TOP_SIZE;
  }
  else {
    info_p->pi_fence_top = NULL;
    info_p->pi_upper_bounds = info_p->pi_alloc_bounds;
  }
}

/*
 * static char *display_pnt
 *
 * DESCRIPTION:
 *
 * Write into a buffer a discription of a pointer.
 *
 * RETURNS:
 *
 * Pointer to buffer 1st argument.
 *
 * ARGUMENTS:
 *
 * user_pnt -> Pointer that we are displaying.
 *
 * alloc_p -> Pointer to the skip slot which we are displaying.
 *
 * buf <-> Passed in buffer which will be filled with a description of
 * the pointer.
 *
 * buf_size -> Size of the buffer in bytes.
 */
static	char	*display_pnt(const void *user_pnt, const skip_alloc_t *alloc_p,
			     char *buf, const int buf_size)
{
  char	*buf_p, *bounds_p;
  int	elapsed_b;
  
  buf_p = buf;
  bounds_p = buf_p + buf_size;
  
  buf_p += loc_snprintf(buf_p, bounds_p - buf_p, "%p", user_pnt);
  
#if LOG_PNT_SEEN_COUNT
  buf_p += loc_snprintf(buf_p, bounds_p - buf_p, "|s%lu", alloc_p->sa_seen_c);
#endif
  
#if LOG_PNT_ITERATION
  buf_p += loc_snprintf(buf_p, bounds_p - buf_p, "|i%lu",
			alloc_p->sa_iteration);
#endif
  
  if (BIT_IS_SET(_dmalloc_flags, DMALLOC_DEBUG_LOG_ELAPSED_TIME)) {
    elapsed_b = 1;
  }
  else {
    elapsed_b = 0;
  }
  if (elapsed_b || BIT_IS_SET(_dmalloc_flags, DMALLOC_DEBUG_LOG_CURRENT_TIME)) {
#if LOG_PNT_TIMEVAL
    {
      char	time_buf[64];
      buf_p += loc_snprintf(buf_p, bounds_p - buf_p, "|w%s",
			    _dmalloc_ptimeval(&alloc_p->sa_timeval, time_buf,
					      sizeof(time_buf), elapsed_b));
    }
#else
#if LOG_PNT_TIME
    {
      char	time_buf[64];
      buf_p += loc_snprintf(buf_p, bounds_p - buf_p, "|w%s",
			    _dmalloc_ptime(&alloc_p->sa_time, time_buf,
					   sizeof(time_buf), elapsed_b));
    }
#endif
#endif
  }
  
#if LOG_PNT_THREAD_ID
  {
    char	thread_id[256];
    
    buf_p += loc_snprintf(buf_p, bounds_p - buf_p, "|t");
    THREAD_ID_TO_STRING(thread_id, sizeof(thread_id), alloc_p->sa_thread_id);
    buf_p += loc_snprintf(buf_p, bounds_p - buf_p, "%s", thread_id);
  }
#endif
  
  return buf;
}

/*
 * static void log_error_info
 *
 * DESCRIPTION:
 *
 * Logging information about a pointer, usually during an error
 * condition.
 *
 * RETURNS:
 *
 * None.
 *
 * ARGUMENTS:
 *
 * now_file -> File from where we generated the error.
 *
 * now_line -> Line number from where we generated the error.
 *
 * user_pnt -> Pointer in question.  This can be 0L then it will use
 * the slot_p memory pointer.
 *
 * slot_p -> Pointer to the slot associated with the user_pnt or 0L.
 *
 * reason -> Reason string why something happened.
 *
 * where -> What routine is calling log_error_info.  For instance
 * malloc or chunk_check.
 */
static	void	log_error_info(const char *now_file,
			       const unsigned int now_line,
			       const void *user_pnt,
			       const skip_alloc_t *slot_p,
			       const char *reason, const char *where)
{
  static int	dump_bottom_b = 0, dump_top_b = 0;
  char		out[(DUMP_SPACE + FENCE_BOTTOM_SIZE + FENCE_TOP_SIZE) * 4];
  char		where_buf[MAX_FILE_LENGTH + 64];
  char		where_buf2[MAX_FILE_LENGTH + 64];
  const char	*prev_file;
  const void	*dump_pnt = user_pnt;
  const void	*start_user;
  unsigned int	prev_line, user_size;
  skip_alloc_t	*other_p;
  pnt_info_t	pnt_info;
  int		out_len, dump_size, offset;
  
  if (slot_p == NULL) {
    prev_file = NULL;
    prev_line = 0;
    user_size = 0;
    start_user = user_pnt;
  }
  else {
    prev_file = slot_p->sa_file;
    prev_line = slot_p->sa_line;
    user_size = slot_p->sa_user_size;
    if (user_pnt == NULL) {
      get_pnt_info(slot_p, &pnt_info);
      start_user = pnt_info.pi_user_start;
    }
    else {
      start_user = user_pnt;
    }
  }
  
  /* get a proper reason string */
  if (reason != NULL) {
    dmalloc_message("  error details: %s", reason);
  }
  
  /* dump the pointer information */
  if (start_user == NULL) {
    dmalloc_message("  from '%s' prev access '%s'",
		    _dmalloc_chunk_desc_pnt(where_buf, sizeof(where_buf),
					    now_file, now_line),
		    _dmalloc_chunk_desc_pnt(where_buf2, sizeof(where_buf2),
					    prev_file, prev_line));
  }
  else {
    dmalloc_message("  pointer '%p' from '%s' prev access '%s'",
		    start_user,
		    _dmalloc_chunk_desc_pnt(where_buf, sizeof(where_buf),
					    now_file, now_line),
		    _dmalloc_chunk_desc_pnt(where_buf2, sizeof(where_buf2),
					    prev_file, prev_line));
  }
  
  /*
   * If we aren't logging bad space or we didn't error with an
   * overwrite error then don't log the bad bytes.
   */
  if ((! BIT_IS_SET(_dmalloc_flags, DMALLOC_DEBUG_LOG_BAD_SPACE))
      || (dmalloc_errno != DMALLOC_ERROR_UNDER_FENCE
	  && dmalloc_errno != DMALLOC_ERROR_OVER_FENCE
	  && dmalloc_errno != DMALLOC_ERROR_FREE_OVERWRITTEN)) {
    /* we call the error function after writing more info to the logfile */
    dmalloc_error(where);
    return;
  }
  
  /* NOTE: display memory like this has the potential for generating a core */
  if (dmalloc_errno == DMALLOC_ERROR_UNDER_FENCE) {
    /* NOTE: only dump out the proper fence-post area once */
    if (! dump_bottom_b) {
      out_len = expand_chars(fence_bottom, FENCE_BOTTOM_SIZE, out,
			     sizeof(out));
      dmalloc_message("  dump of proper fence-bottom bytes: '%.*s'",
		      out_len, out);
      dump_bottom_b = 1;
    }
    offset = -FENCE_BOTTOM_SIZE;
    dump_size = DUMP_SPACE + FENCE_BOTTOM_SIZE;
    if (dump_size > user_size + FENCE_OVERHEAD_SIZE) {
      dump_size = user_size + FENCE_OVERHEAD_SIZE;
    }
  }
  else if (dmalloc_errno == DMALLOC_ERROR_OVER_FENCE
	   && user_size > 0) {
    /* NOTE: only dump out the proper fence-post area once */
    if (! dump_top_b) {
      out_len = expand_chars(fence_top, FENCE_TOP_SIZE, out, sizeof(out));
      dmalloc_message("  dump of proper fence-top bytes: '%.*s'",
		      out_len, out);
      dump_top_b = 1;
    }
    /*
     * The size includes the bottom fence post area.  We want it to
     * align with the start of the top fence post area.
     */
    if (DUMP_SPACE > user_size + FENCE_OVERHEAD_SIZE) {
      dump_size = user_size + FENCE_OVERHEAD_SIZE;
      offset = -FENCE_BOTTOM_SIZE;
    }
    else {
      dump_size = DUMP_SPACE;
      /* we will go backwards possibly up to FENCE_BOTTOM_SIZE offset */
      offset = user_size + FENCE_TOP_SIZE - DUMP_SPACE;
    }
  }
  else {
    dump_size = DUMP_SPACE;
    offset = 0;
    if (user_size > 0 && dump_size > user_size) {
      dump_size = user_size;
    }
  }
  
  dump_pnt = (char *)start_user + offset;
  if (IS_IN_HEAP(dump_pnt)) {
    out_len = expand_chars(dump_pnt, dump_size, out, sizeof(out));
    dmalloc_message("  dump of '%p'%+d: '%.*s'",
		    start_user, offset, out_len, out);
  }
  else {
    dmalloc_message("  dump of '%p'%+d failed: not in heap", start_user, offset);
  }
  
  /* find the previous pointer in case it ran over */
  if (dmalloc_errno == DMALLOC_ERROR_UNDER_FENCE && start_user != NULL) {
    other_p = find_address((char *)start_user - FENCE_BOTTOM_SIZE - 1,
			   0 /* used list */, 1 /* not exact pointer */,
			   skip_update);
    if (other_p != NULL) {
      dmalloc_message("  prev pointer '%p' (size %u) may have run over from '%s'",
		      other_p->sa_mem, other_p->sa_user_size,
		      _dmalloc_chunk_desc_pnt(where_buf, sizeof(where_buf),
					      other_p->sa_file,
					      other_p->sa_line));
    }
  }
  /* find the next pointer in case it ran under */
  else if (dmalloc_errno == DMALLOC_ERROR_OVER_FENCE
	   && start_user != NULL
	   && slot_p != NULL) {
    other_p = find_address((char *)slot_p->sa_mem + slot_p->sa_total_size,
			   0 /* used list */, 1 /* not exact pointer */,
			   skip_update);
    if (other_p != NULL) {
      dmalloc_message("  next pointer '%p' (size %u) may have run under from '%s'",
		      other_p->sa_mem, other_p->sa_user_size,
		      _dmalloc_chunk_desc_pnt(where_buf, sizeof(where_buf),
					      other_p->sa_file,
					      other_p->sa_line));
    }
  }
  
  /* we call the error function after writing more info to the logfile */
  dmalloc_error(where);
}

/*
 * static int fence_read
 *
 * DESCRIPTION
 *
 * Check a pointer for fence-post magic numbers.
 *
 * RETURNS:
 *
 * Success - 1 if the fence posts are good.
 *
 * Failure - 0 if they are not.
 *
 * ARGUMENTS:
 *
 * info_p -> Pointer information that we are checking.
 */
static	int	fence_read(const pnt_info_t *info_p)
{
  /* check magic numbers in bottom of allocation block */
  if (memcmp(fence_bottom, info_p->pi_fence_bottom, FENCE_BOTTOM_SIZE) != 0) {
    dmalloc_errno = DMALLOC_ERROR_UNDER_FENCE;
    return 0;
  }
  
  /* check numbers at top of allocation block */
  if (memcmp(fence_top, info_p->pi_fence_top, FENCE_TOP_SIZE) != 0) {
    dmalloc_errno = DMALLOC_ERROR_OVER_FENCE;
    return 0;
  }
  
  return 1;
}

/*
 * static void clear_alloc
 *
 * DESCRIPTION
 *
 * Setup allocations by writing fence post and doing any necessary
 * clearing of memory.
 *
 * RETURNS:
 *
 * Success - 1 if the fence posts are good.
 *
 * Failure - 0 if they are not.
 *
 * ARGUMENTS:
 *
 * slot_p <-> Slot we are clearing.
 *
 * info_p -> Pointer to information about the allocation.
 *
 * old_size -> If there was an old-size that we have copied into the
 * new pointer then set this.  If 0 then it will clear the entire
 * allocation.
 *
 * func_id -> ID of the function which is doing the allocation.  Used
 * to determine if we should 0 memory for [re]calloc.
 */
static	void	clear_alloc(skip_alloc_t *slot_p, pnt_info_t *info_p,
			    const unsigned int old_size, const int func_id)
{
  char	*start_p;
  int	num;
  
  /*
   * NOTE: The alloc blank flag is set so we blank a slot when it is
   * allocated.  It used to be that the allocated spaces were blanked
   * and the free spaces of the allocated chunk were blanked only if
   * the FREE_BLANK flag was enabled.  Wrong!
   */
  
  /*
   * Set our slot blank flag if the flags are set now.  This will
   * carry over with a realloc.
   */
  if (BIT_IS_SET(_dmalloc_flags, DMALLOC_DEBUG_ALLOC_BLANK)
      || BIT_IS_SET(_dmalloc_flags, DMALLOC_DEBUG_CHECK_BLANK)) {
    BIT_SET(slot_p->sa_flags, ALLOC_FLAG_BLANK);
  }
  
  /*
   * If we have a fence post protected valloc then there is almost a
   * full block at the front what is "free".  Set it with blank chars.
   */
  if (info_p->pi_fence_b) {
    num = (char *)info_p->pi_fence_bottom - (char *)info_p->pi_alloc_start;
    /* alloc-blank NOT free-blank */
    if (num > 0 && BIT_IS_SET(slot_p->sa_flags, ALLOC_FLAG_BLANK)) {
      memset(info_p->pi_alloc_start, ALLOC_BLANK_CHAR, num);
    }
  }
  
  /*
   * If we are allocating or extending memory, write in our alloc
   * chars.
   */
  start_p = (char *)info_p->pi_user_start + old_size;
  
  num = (char *)info_p->pi_user_bounds - start_p;
  if (num > 0) {
    if (func_id == DMALLOC_FUNC_CALLOC || func_id == DMALLOC_FUNC_RECALLOC) {
      memset(start_p, 0, num);
    }
    else if (BIT_IS_SET(slot_p->sa_flags, ALLOC_FLAG_BLANK)) {
      memset(start_p, ALLOC_BLANK_CHAR, num);
    }
  }
  
  /* write in fence-post info */
  if (info_p->pi_fence_b) {
    memcpy(info_p->pi_fence_bottom, fence_bottom, FENCE_BOTTOM_SIZE);
    memcpy(info_p->pi_fence_top, fence_top, FENCE_TOP_SIZE);
  }
  
  /*
   * Now clear the rest of the block above any fence post space with
   * free characters.
   *
   * NOTE alloc-blank NOT free-blank
   */
  if (BIT_IS_SET(slot_p->sa_flags, ALLOC_FLAG_BLANK)) {
    
    if (info_p->pi_fence_b) {
      start_p = (char *)info_p->pi_fence_top + FENCE_TOP_SIZE;
    }
    else {
      start_p = info_p->pi_user_bounds;
    }
    
    num = (char *)info_p->pi_alloc_bounds - start_p;
    if (num > 0) {
      memset(start_p, ALLOC_BLANK_CHAR, num);
    }
  }
}

/************************** administration functions *************************/

/*
 * static int create_divided_chunks
 *
 * DESCRIPTION:
 *
 * Get a divided-block from the free list or heap allocation.
 *
 * RETURNS:
 *
 * Success - 1
 *
 * Failure - 0
 *
 * ARGUMENTS:
 *
 * div_size -> Size of the divided block that we are allocating.
 */
static	int	create_divided_chunks(const unsigned int div_size)
{
  void		*mem, *bounds_p;
  
  /* allocate a 1 block chunk that we will cut up into pieces */
  mem = _dmalloc_heap_alloc(BLOCK_SIZE);
  if (mem == HEAP_ALLOC_ERROR) {
    /* error code set in _dmalloc_heap_alloc */
    return 0;
  }
  user_block_c++;
  
  /*
   * now run through the block and add the the locations to the
   * free-list
   */
  
  /* end of the block */
  bounds_p = (char *)mem + BLOCK_SIZE - div_size;
  
  for (; mem <= bounds_p; mem = (char *)mem + div_size) {
    /* insert the rest of the blocks into the free-list */
    if (insert_address(mem, 1 /* free list */, div_size) == NULL) {
      /* error set in insert_address */
      return 0;
    }
    free_space_bytes += div_size;
  }
  
  return 1;
}

/*
 * static skip_alloc_t *use_free_memory
 *
 * DESCRIPTION:
 *
 * Find a free memory chunk and remove it from the free list and put
 * it on the used list if available.
 *
 * RETURNS:
 *
 * Success - Valid slot pointer
 *
 * Failure - NULL
 *
 * ARGUMENTS:
 *
 * size -> Size of the block that we are looking for.
 *
 * update_p -> Pointer to the skip_alloc entry we are using to hold
 * the update pointers.
 */
static	skip_alloc_t	*use_free_memory(const unsigned int size,
					 skip_alloc_t *update_p)
{
  skip_alloc_t	*slot_p;
  
#if FREED_POINTER_DELAY
  /*
   * check the free wait list to see if any of the waiting pointers
   * need to be moved off and inserted into the free list
   */
  for (slot_p = free_wait_list_head; slot_p != NULL; ) {
    skip_alloc_t	*next_p;
    
    /* we are done if we find a pointer delay in the future */
    if (slot_p->sa_use_iter + FREED_POINTER_DELAY > _dmalloc_iter_c) {
      break;
    }
    
    /* put slot on free list */
    next_p = slot_p->sa_next_p[0];
    if (! insert_slot(slot_p, 1 /* free list */)) {
      /* error dumped in insert_slot */
      return NULL;
    }
    
    /* adjust our linked list */
    slot_p = next_p;
    free_wait_list_head = slot_p;
    if (slot_p == NULL) {
      free_wait_list_tail = NULL;
    }
  }
#endif
  
  /* find a free block which matches the size */ 
  slot_p = find_free_size(size, update_p);
  if (slot_p == NULL) {
    return NULL;
  }
  
  /* sanity check */
  if (slot_p->sa_total_size != size) {
    dmalloc_errno = DMALLOC_ERROR_ADDRESS_LIST;
    dmalloc_error("use_free_memory");
    return NULL;
  }
  
  /* remove from free list */
  if (! remove_slot(slot_p, update_p)) {
    /* error reported in remove_slot */
    return NULL;
  }
  
  /* set to user allocated space */
  slot_p->sa_flags = ALLOC_FLAG_USER;
  
  /* insert it into our address list */
  if (! insert_slot(slot_p, 0 /* used list */)) {
    /* error set in insert_slot */
    return NULL;
  }
  
  free_space_bytes -= slot_p->sa_total_size;
  
  return slot_p;
}

/*
 * static skip_alloc_t *get_divided_memory
 *
 * DESCRIPTION:
 *
 * Get a divided memory block from the free list or heap allocation.
 *
 * RETURNS:
 *
 * Success - Valid skip slot pointer.
 *
 * Failure - NULL
 *
 * ARGUMENTS:
 *
 * size -> Size of the block that we are allocating.
 */
static	skip_alloc_t	*get_divided_memory(const unsigned int size)
{
  skip_alloc_t	*slot_p;
  unsigned int	need_size;
  int		*bits_p;
  
  for (bits_p = bit_sizes;; bits_p++) {
    if (*bits_p >= size) {
      break;
    }
  }
  need_size = *bits_p;
  
  /* find a free block which matches the size */ 
  slot_p = use_free_memory(need_size, skip_update);
  if (slot_p != NULL) {
    return slot_p;
  }
  
  /* need to get more slots */
  if (! create_divided_chunks(need_size)) {
    /* errors dumped in  create_divided_chunks */
    return NULL;
  }
  
  /* now we ask again for the free memory */
  slot_p = use_free_memory(need_size, skip_update);
  if (slot_p == NULL) {
    /* huh?  This isn't right. */
    dmalloc_errno = DMALLOC_ERROR_ADDRESS_LIST;
    dmalloc_error("get_divided_memory");
    return NULL;
  }
  
  return slot_p;
}

/*
 * static skip_alloc_t *get_memory
 *
 * DESCRIPTION:
 *
 * Get a block from the free list or heap allocation.
 *
 * RETURNS:
 *
 * Success - Valid skip slot pointer.
 *
 * Failure - NULL
 *
 * ARGUMENTS:
 *
 * size -> Size of the block that we are allocating.
 */
static	skip_alloc_t	*get_memory(const unsigned int size)
{
  skip_alloc_t	*slot_p, *update_p;
  void		*mem;
  unsigned int	need_size, block_n;
  
  /* do we need to print admin info? */
  if (BIT_IS_SET(_dmalloc_flags, DMALLOC_DEBUG_LOG_ADMIN)) {
    dmalloc_message("need %d bytes", size);
  }
  
  /* will this allocate put us over the limit? */
  if (_dmalloc_memory_limit > 0
      && alloc_cur_given + size > _dmalloc_memory_limit) {
    dmalloc_errno = DMALLOC_ERROR_OVER_LIMIT;
    dmalloc_error("get_memory");
    return NULL;
  }
  
  /* do we have a divided block here? */
  if (size <= BLOCK_SIZE / 2) {
    return get_divided_memory(size);
  }
  
  /* round up to the nearest block size */
  need_size = size + BLOCK_SIZE - 1;
  block_n = need_size / BLOCK_SIZE;
  need_size = block_n * BLOCK_SIZE;
  
  update_p = skip_update;
  
  /* find a free block which matches the size */ 
  slot_p = use_free_memory(need_size, update_p);
  if (slot_p != NULL) {
    return slot_p;
  }
  
  /* if there are blocks that are larger than this */
  slot_p = update_p->sa_next_p[0];
  if (slot_p != NULL && slot_p->sa_total_size > size) {
    
    /*
     * now we ask again for the memory because we need to reset the
     * update pointer list
     */
    slot_p = use_free_memory(need_size, update_p);
    if (slot_p != NULL) {
      /* huh?  This isn't right. */
      dmalloc_errno = DMALLOC_ERROR_ADDRESS_LIST;
      dmalloc_error("get_memory");
      return NULL;
    }
  }
  
  /* allocate the memory necessary for the new blocks */
  mem = _dmalloc_heap_alloc(need_size);
  if (mem == HEAP_ALLOC_ERROR) {
    /* error code set in _dmalloc_heap_alloc */
    return NULL;
  }
  user_block_c += block_n;
  
  /* create our slot */
  slot_p = insert_address(mem, 0 /* used list */, need_size);
  if (slot_p == NULL) {
    /* error set in insert_address */
    return NULL;
  }
  
  return slot_p;
}

/*
 * static int check_used_slot
 *
 * Check out the pointer in a allocated slot to make sure it is good.
 *
 * RETURNS:
 *
 * Success - 1
 *
 * Failure - 0
 *
 * ARGUMENTS:
 *
 * slot_p -> Slot that we are checking.
 *
 * user_pnt -> User pointer which was used to get the slot or NULL.
 *
 * exact_b -> Set to 1 to find the pointer specifically.  Otherwise we
 * can find the pointer inside of an allocation.
 *
 * strlen_b -> Make sure that pnt can hold at least a strlen + 1
 * bytes.  If 0 then ignore.
 *
 * min_size -> Make sure that pnt can hold at least that many bytes.
 * If 0 then ignore.
 */
static	int	check_used_slot(const skip_alloc_t *slot_p,
				const void *user_pnt, const int exact_b,
				const int strlen_b, const int min_size)
{
  const char	*file, *name_p, *bounds_p, *mem_p;
  unsigned int	line, num;
  pnt_info_t	pnt_info;
  
  if (! (BIT_IS_SET(slot_p->sa_flags, ALLOC_FLAG_USER)
	 || BIT_IS_SET(slot_p->sa_flags, ALLOC_FLAG_EXTERN)
	 || BIT_IS_SET(slot_p->sa_flags, ALLOC_FLAG_ADMIN))) {
    dmalloc_errno = DMALLOC_ERROR_SLOT_CORRUPT;
    return 0;
  }
  
  /* get pointer info */
  get_pnt_info(slot_p, &pnt_info);
  
  /* the user pointer needs to be within the user space */
  if (user_pnt != NULL && (char *)user_pnt < (char *)pnt_info.pi_user_start) {
    dmalloc_errno = DMALLOC_ERROR_WOULD_OVERWRITE;
    return 0;
  }
  
  /* if we need the exact pointer, make sure that the user_pnt agrees */
  if (exact_b && user_pnt != pnt_info.pi_user_start) {
    dmalloc_errno = DMALLOC_ERROR_NOT_START_BLOCK;
    return 0;
  }
  
#if LARGEST_ALLOCATION
  /* have we exceeded the upper bounds */
  if (slot_p->sa_user_size > LARGEST_ALLOCATION) {
    dmalloc_errno = DMALLOC_ERROR_BAD_SIZE;
    return 0;
  }
#endif
  
  /* check our total block size */
  if (slot_p->sa_total_size > BLOCK_SIZE / 2
      && slot_p->sa_total_size % BLOCK_SIZE != 0) {
    dmalloc_errno = DMALLOC_ERROR_BAD_SIZE;
    return 0;
  }
  
  /*
   * If we have a valloc allocation then the _user_ pnt should be
   * block aligned otherwise the chunk_pnt should be.
   */
  if (pnt_info.pi_valloc_b) {
    
    if ((long)pnt_info.pi_user_start % BLOCK_SIZE != 0) {
      dmalloc_errno = DMALLOC_ERROR_NOT_ON_BLOCK;
      return 0;
    }
    if (slot_p->sa_total_size < BLOCK_SIZE) {
      dmalloc_errno = DMALLOC_ERROR_SLOT_CORRUPT;
      return 0;
    }
    
    /* now check the below space to make sure it is still clear */
    if (pnt_info.pi_fence_b && pnt_info.pi_blanked_b) {
      num = (char *)pnt_info.pi_fence_bottom - (char *)pnt_info.pi_alloc_start;
      if (num > 0) {
	for (mem_p = pnt_info.pi_alloc_start;
	     mem_p < (char *)pnt_info.pi_fence_bottom;
	     mem_p++) {
	  if (*mem_p != ALLOC_BLANK_CHAR) {
	    dmalloc_errno = DMALLOC_ERROR_FREE_OVERWRITTEN;
	    return 0;
	  }
	}
      }
    }
  }
  
  /* check out the fence-posts */
  if (pnt_info.pi_fence_b && (! fence_read(&pnt_info))) {
    /* errno set in fence_read */
    return 0;
  }
  
  /* check above the allocation to see if it's been overwritten */
  if (pnt_info.pi_blanked_b) {
    
    if (pnt_info.pi_fence_b) {
      mem_p = (char *)pnt_info.pi_fence_top + FENCE_TOP_SIZE;
    }
    else {
      mem_p = pnt_info.pi_user_bounds;
    }
    
    for (; mem_p < (char *)pnt_info.pi_alloc_bounds; mem_p++) {
      if (*mem_p != ALLOC_BLANK_CHAR) {
	dmalloc_errno = DMALLOC_ERROR_FREE_OVERWRITTEN;
	return 0;
      }
    }
  }

  file = slot_p->sa_file;
  line = slot_p->sa_line;
  
  /* check line number */
#if MAX_LINE_NUMBER
  if (line > MAX_LINE_NUMBER) {
    dmalloc_errno = DMALLOC_ERROR_BAD_LINE;
    return 0;
  }
#endif
  
  /*
   * Check file pointer only if file is not NULL and line is not 0
   * which implies that file is a return-addr.
   */
#if MAX_FILE_LENGTH
  if (file != DMALLOC_DEFAULT_FILE && line != DMALLOC_DEFAULT_LINE) {
    /* NOTE: we don't use strlen here because we might check too far */
    bounds_p = file + MAX_FILE_LENGTH;
    for (name_p = file; name_p <= bounds_p && *name_p != '\0'; name_p++) {
    }
    if (name_p > bounds_p
	|| name_p < file + MIN_FILE_LENGTH) {
      dmalloc_errno = DMALLOC_ERROR_BAD_FILE;
      return 0;
    }
  }
#endif
  
#if LOG_PNT_SEEN_COUNT
  /*
   * We divide by 2 here because realloc which returns the same
   * pointer will seen_c += 2.  However, it will never be more than
   * twice the iteration value.  We divide by two to not overflow
   * iter_c * 2.
   */
  if (slot_p->sa_seen_c / 2 > _dmalloc_iter_c) {
    dmalloc_errno = DMALLOC_ERROR_SLOT_CORRUPT;
    return 0;
  }
#endif
  
  if (strlen_b) {
    int	equals_okay_b = 0;
    mem_p = (char *)user_pnt;
    if (min_size > 0) {
      bounds_p = mem_p + min_size;
      /* min_size can be out of bounds as long as we find a \0 beforehand */
      if (bounds_p > (char *)pnt_info.pi_user_bounds) {
	bounds_p = (char *)pnt_info.pi_user_bounds;
      } else {
	/* we can equals our boundary if our min_size <= user_bounds */
	equals_okay_b = 1;
      }
    } else {
      bounds_p = (char *)pnt_info.pi_user_bounds;
    }
    for (; mem_p < bounds_p; mem_p++) {
      if (*mem_p == '\0') {
	break;
      }
    }
    /* mem_p can == bounds_p (if equals-ok) if we hit the min_size but can't >= user_bounds */ 
    if (mem_p > (char *)pnt_info.pi_user_bounds
	|| ((! equals_okay_b) && mem_p == (char *)pnt_info.pi_user_bounds)) {
      dmalloc_errno = DMALLOC_ERROR_WOULD_OVERWRITE;
      return 0;
    }
  } else if (min_size > 0) {
    if ((char *)user_pnt + min_size > (char *)pnt_info.pi_user_bounds) {
      dmalloc_errno = DMALLOC_ERROR_WOULD_OVERWRITE;
      return 0;
    }
  }
  
  return 1;
}

/*
 * static int check_free_slot
 *
 * Check out the pointer in a slot to make sure it is good.
 *
 * RETURNS:
 *
 * Success - 1
 *
 * Failure - 0
 *
 * ARGUMENTS:
 *
 * slot_p -> Slot that we are checking.
 */
static	int	check_free_slot(const skip_alloc_t *slot_p)
{
  char	*check_p;
  
  if (! BIT_IS_SET(slot_p->sa_flags, ALLOC_FLAG_FREE)) {
    dmalloc_errno = DMALLOC_ERROR_SLOT_CORRUPT;
    return 0;
  }
  
  if (BIT_IS_SET(slot_p->sa_flags, ALLOC_FLAG_BLANK)) {
    for (check_p = (char *)slot_p->sa_mem;
	 check_p < (char *)slot_p->sa_mem + slot_p->sa_total_size;
	 check_p++) {
      if (*check_p != FREE_BLANK_CHAR) {
	dmalloc_errno = DMALLOC_ERROR_FREE_OVERWRITTEN;
	return 0;
      }
    }
  }
  
#if LOG_PNT_SEEN_COUNT
  /*
   * We divide by 2 here because realloc which returns the same
   * pointer will seen_c += 2.  However, it will never be more than
   * twice the iteration value.  We divide by two to not overflow
   * iter_c * 2.
   */
  if (slot_p->sa_seen_c / 2 > _dmalloc_iter_c) {
    dmalloc_errno = DMALLOC_ERROR_SLOT_CORRUPT;
    return 0;
  }
#endif
  
  return 1;
}

/***************************** exported routines *****************************/

/*
 * int _dmalloc_chunk_startup
 * 
 * DESCRIPTION:
 *
 * Startup the low level malloc routines.
 *
 * RETURNS:
 *
 * Success - 1
 *
 * Failure - 0
 *
 * ARGUMENTS:
 *
 * None.
 */
int	_dmalloc_chunk_startup(void)
{
  unsigned int	value;
  char		*pos_p, *max_p;
  int		bit_c, *bits_p;
  
  value = FENCE_MAGIC_BOTTOM;
  max_p = fence_bottom + FENCE_BOTTOM_SIZE;
  for (pos_p = fence_bottom;
       pos_p < max_p;
       pos_p += sizeof(value)) {
    if (pos_p + sizeof(value) <= max_p) {
      memcpy(pos_p, (char *)&value, sizeof(value));
    }
    else {
      memcpy(pos_p, (char *)&value, max_p - pos_p);
    }
  }
  
  value = FENCE_MAGIC_TOP;
  max_p = fence_top + FENCE_TOP_SIZE;
  for (pos_p = fence_top; pos_p < max_p; pos_p += sizeof(value)) {
    if (pos_p + sizeof(value) <= max_p) {
      memcpy(pos_p, (char *)&value, sizeof(value));
    }
    else {
      memcpy(pos_p, (char *)&value, max_p - pos_p);
    }
  }
  
  /* initialize the bits array */
  bits_p = bit_sizes;
  for (bit_c = 0; bit_c < BASIC_BLOCK; bit_c++) {
    if ((1 << bit_c) >= CHUNK_SMALLEST_BLOCK) {
      *bits_p++ = 1 << bit_c;
    }
  }
  
  /* set the admin flags on the two statically allocated slots */
  skip_free_list->sa_flags = ALLOC_FLAG_ADMIN;
  skip_address_list->sa_flags = ALLOC_FLAG_ADMIN;
  
  _dmalloc_table_init(&mem_table_alloc, mem_table_alloc_entries,
		      sizeof(mem_table_alloc_entries) /
		      sizeof(*mem_table_alloc_entries));
  _dmalloc_table_init(&mem_table_changed, mem_table_changed_entries,
		      sizeof(mem_table_changed_entries) /
		      sizeof(*mem_table_changed_entries));
  
  return 1;
}

/*
 * char *_dmalloc_chunk_desc_pnt
 *
 * DESCRIPTION:
 *
 * Write into a buffer a pointer description with file and
 * line-number.
 *
 * RETURNS:
 *
 * Pointer to buffer 1st argument.
 *
 * ARGUMENTS:
 *
 * buf <-> Passed in buffer which will be filled with a description of
 * the pointer.
 *
 * buf_size -> Size of the buffer in bytes.
 *
 * file -> File name, return address, or NULL.
 *
 * line -> Line number or 0.
 */
char	*_dmalloc_chunk_desc_pnt(char *buf, const int buf_size,
				 const char *file, const unsigned int line)
{
  if (file == DMALLOC_DEFAULT_FILE && line == DMALLOC_DEFAULT_LINE) {
    (void)loc_snprintf(buf, buf_size, "unknown");
  }
  else if (line == DMALLOC_DEFAULT_LINE) {
    (void)loc_snprintf(buf, buf_size, "ra=%p", file);
  }
  else if (file == DMALLOC_DEFAULT_FILE) {
    (void)loc_snprintf(buf, buf_size, "ra=ERROR(line=%u)", line);
  }
  else {
    (void)loc_snprintf(buf, buf_size, "%.*s:%u", MAX_FILE_LENGTH, file, line);
  }
  
  return buf;
}

/*
 * int _dmalloc_chunk_read_info
 *
 * DESCRIPTION:
 *
 * Return some information associated with a pointer.
 *
 * RETURNS:
 *
 * Success - 1 pointer is okay
 *
 * Failure - 0 problem with pointer
 *
 * ARGUMENTS:
 *
 * user_pnt -> Pointer we are checking.
 *
 * where <- Where the check is being made from.
 *
 * user_size_p <- Pointer to an unsigned int which, if not NULL, will
 * be set to the size of bytes that the user requested.
 *
 * alloc_size_p <- Pointer to an unsigned int which, if not NULL, will
 * be set to the total given size of bytes including block overhead.
 *
 * file_p <- Pointer to a character pointer which, if not NULL, will
 * be set to the file where the pointer was allocated.
 *
 * line_p <- Pointer to a character pointer which, if not NULL, will
 * be set to the line-number where the pointer was allocated.
 *
 * ret_attr_p <- Pointer to a void pointer, if not NULL, will be set
 * to the return-address where the pointer was allocated.
 *
 * seen_cp <- Pointer to an unsigned long which, if not NULL, will be
 * set to the number of times the pointer has been "seen".
 *
 * used_p <- Pointer to an unsigned long which, if not NULL, will be
 * set to the last time the pointer was "used".
 *
 * valloc_bp <- Pointer to an integer which, if not NULL, will be set
 * to 1 if the pointer was allocated with valloc otherwise 0.
 *
 * fence_bp <- Pointer to an integer which, if not NULL, will be set
 * to 1 if the pointer has the fence bit set otherwise 0.
 */
int	_dmalloc_chunk_read_info(const void *user_pnt, const char *where,
				 unsigned int *user_size_p,
				 unsigned int *alloc_size_p, char **file_p,
				 unsigned int *line_p, void **ret_attr_p,
				 unsigned long **seen_cp,
				 unsigned long *used_p, int *valloc_bp,
				 int *fence_bp)
{
  skip_alloc_t	*slot_p;
  
<<<<<<< HEAD
  if (BIT_IS_SET(_dmalloc_flags, DEBUG_LOG_TRANS)) {
    dmalloc_message("reading info about pointer '%p'", user_pnt);
=======
  if (BIT_IS_SET(_dmalloc_flags, DMALLOC_DEBUG_LOG_TRANS)) {
    dmalloc_message("reading info about pointer '%#lx'",
		    (unsigned long)user_pnt);
>>>>>>> 0eb3416b
  }
  
  /* find the pointer with loose checking for fence */
  slot_p = find_address(user_pnt, 0 /* used list */, 0 /* not exact pointer */,
			skip_update);
  if (slot_p == NULL) {
    dmalloc_errno = DMALLOC_ERROR_NOT_FOUND;
    log_error_info(NULL, 0, user_pnt, NULL, "finding address in heap", where);
    return 0;
  }
  
  /* might as well check the pointer now */
  if (! check_used_slot(slot_p, user_pnt, 1 /* exact */, 0 /* no strlen */,
			0 /* no min-size */)) {
    /* errno set in check_slot */
    log_error_info(NULL, 0, user_pnt, slot_p, "checking pointer admin", where);
    return 0;
  }
  
  /* write info back to user space */
  SET_POINTER(user_size_p, slot_p->sa_user_size);
  SET_POINTER(alloc_size_p, slot_p->sa_total_size);
  if (slot_p->sa_file == DMALLOC_DEFAULT_FILE) {
    SET_POINTER(file_p, NULL);
  }
  else {
    SET_POINTER(file_p, (char *)slot_p->sa_file);
  }
  SET_POINTER(line_p, slot_p->sa_line);
  /* if the line is blank then the file will be 0 or the return address */
  if (slot_p->sa_line == DMALLOC_DEFAULT_LINE) {
    SET_POINTER(ret_attr_p, (char *)slot_p->sa_file);
  }
  else {
    SET_POINTER(ret_attr_p, NULL);
  }
#if LOG_PNT_SEEN_COUNT
  SET_POINTER(seen_cp, &slot_p->sa_seen_c);
#else
  SET_POINTER(seen_cp, NULL);
#endif
  SET_POINTER(used_p, slot_p->sa_use_iter);
  SET_POINTER(valloc_bp, BIT_IS_SET(slot_p->sa_flags, ALLOC_FLAG_VALLOC));
  SET_POINTER(fence_bp, BIT_IS_SET(slot_p->sa_flags, ALLOC_FLAG_FENCE));
  
  return 1;
}

/******************************* heap checking *******************************/

/*
 * int _dmalloc_chunk_heap_check
 *
 * DESCRIPTION:
 *
 * Run extensive tests on the entire heap.
 *
 * RETURNS:
 *
 * Success - 1 if the heap is okay
 *
 * Failure - 0 if a problem was detected
 *
 * ARGUMENTS:
 *
 * None.
 */
int	_dmalloc_chunk_heap_check(void)
{
  skip_alloc_t	*slot_p;
  entry_block_t	*block_p;
  int		ret, level_c, checking_list_c = 0;
  int		final = 1;
  
  if (BIT_IS_SET(_dmalloc_flags, DMALLOC_DEBUG_LOG_TRANS)) {
    dmalloc_message("checking heap");
  }
  
  heap_check_c++;
  
  /*
   * first, run through all of the admin structures and check for
   * validity
   */
  for (level_c = 0; level_c < MAX_SKIP_LEVEL; level_c++) {
    unsigned int	*magic3_p, magic3;
    
    /* run through the blocks and test them */
    for (block_p = entry_blocks[level_c];
	 block_p != NULL;
	 block_p = block_p->eb_next_p) {
      
      /* better be in the heap */
      if (! IS_IN_HEAP(block_p)) {
	dmalloc_errno = DMALLOC_ERROR_ADMIN_LIST;
	dmalloc_error("_dmalloc_chunk_heap_check");
	return 0;
      }
      
      /* get the magic3 at the end of the block */
      magic3_p = (unsigned int *)((char *)block_p + BLOCK_SIZE -
				  sizeof(*magic3_p));
      memcpy(&magic3, magic3_p, sizeof(magic3));
      
      /* check magics */
      if (block_p->eb_magic1 != ENTRY_BLOCK_MAGIC1
	  || block_p->eb_magic2 != ENTRY_BLOCK_MAGIC2
	  || magic3 != ENTRY_BLOCK_MAGIC3) {
	dmalloc_errno = DMALLOC_ERROR_ADMIN_LIST;
	dmalloc_error("_dmalloc_chunk_heap_check");
	return 0;
      }
      
      /* check for a valid level */
      if (block_p->eb_level_n != level_c) {
	dmalloc_errno = DMALLOC_ERROR_ADMIN_LIST;
	dmalloc_error("_dmalloc_chunk_heap_check");
	return 0;
      }
      
      /* now we look up the block and make sure it exists and is valid */
      slot_p = find_address(block_p, 0 /* used list */, 1 /* exact */,
			    skip_update);
      if (slot_p == NULL) {
	dmalloc_errno = DMALLOC_ERROR_ADMIN_LIST;
	dmalloc_error("_dmalloc_chunk_heap_check");
	return 0;
      }
      if ((! BIT_IS_SET(slot_p->sa_flags, ALLOC_FLAG_ADMIN))
	  || slot_p->sa_mem != block_p
	  || slot_p->sa_total_size != BLOCK_SIZE
	  || slot_p->sa_level_n != level_c) {
	dmalloc_errno = DMALLOC_ERROR_ADMIN_LIST;
	dmalloc_error("_dmalloc_chunk_heap_check");
	return 0;
      }
      
      /*
       * NOTE: we could now check each of the entries in the block to
       * make sure that they are valid and on the used or free list
       */
    }
  }
  
  /*
   * Now run through the used pointers and check each one.
   */
  for (slot_p = skip_address_list->sa_next_p[0];
       ;
       slot_p = slot_p->sa_next_p[0]) {
    skip_alloc_t	*block_slot_p;
    
    /*
     * switch to the free list in the middle after we've checked the
     * used pointer slots
     */
    if (slot_p == NULL) {
      checking_list_c++;
      if (checking_list_c == 1) {
	slot_p = skip_free_list->sa_next_p[0];
      }
#if FREED_POINTER_DELAY
      else if (checking_list_c == 2) {
	slot_p = free_wait_list_head;
      }
#endif
      else {
	/* we are done */
	break;
      }
      if (slot_p == NULL) {
	break;
      }
    }
    
    /* better be in the heap */
    if (! IS_IN_HEAP(slot_p)) {
      dmalloc_errno = DMALLOC_ERROR_ADDRESS_LIST;
      dmalloc_error("_dmalloc_chunk_heap_check");
      return 0;
    }
    
    /*
     * now we look up the slot pointer itself and make sure it exists
     * in a valid block
     */
    block_slot_p = find_address(slot_p, 0 /* used list */,
				0 /* not exact pointer */, skip_update);
    if (block_slot_p == NULL) {
      dmalloc_errno = DMALLOC_ERROR_ADMIN_LIST;
      dmalloc_error("_dmalloc_chunk_heap_check");
      return 0;
    }
    
    /* point at the block */
    block_p = block_slot_p->sa_mem;
    
    /* check block magic */
    if (block_p->eb_magic1 != ENTRY_BLOCK_MAGIC1) {
      dmalloc_errno = DMALLOC_ERROR_ADDRESS_LIST;
      dmalloc_error("_dmalloc_chunk_heap_check");
      return 0;
    }
    
    /* make sure the slot level matches */
    if (slot_p->sa_level_n != block_p->eb_level_n) {
      dmalloc_errno = DMALLOC_ERROR_ADDRESS_LIST;
      dmalloc_error("_dmalloc_chunk_heap_check");
      return 0;
    }
    
    /* now check the allocation */
    if (checking_list_c == 0) {
      ret = check_used_slot(slot_p, NULL /* no user pnt */,
			    0 /* loose pnt checking */, 0 /* no strlen */,
			    0 /* no min-size */);
      if (! ret) {
	/* error set in check_slot */
	log_error_info(NULL, 0, NULL, slot_p, "checking user pointer",
		       "_dmalloc_chunk_heap_check");
	/* not a critical error */
	final = 0;
      }
    }
    else {
      ret = check_free_slot(slot_p);
      if (! ret) {
	/* error set in check_slot */
	log_error_info(NULL, 0, NULL, slot_p, "checking free pointer",
		       "_dmalloc_chunk_heap_check");
	/* not a critical error */
	final = 0;
      }
    }
  }
  
  return final;
}

/*
 * int _dmalloc_chunk_pnt_check
 *
 * DESCRIPTION:
 *
 * Run extensive tests on a pointer.
 *
 * RETURNS:
 *
 * Success - 1 if the pointer is okay
 *
 * Failure - 0 if not
 *
 * ARGUMENTS:
 *
 * func -> Function string which is checking the pointer.
 *
 * user_pnt -> Pointer we are checking.
 *
 * exact_b -> Set to 1 to find the pointer specifically.  Otherwise we
 * can find the pointer inside of an allocation.
 *
 * strlen_b -> Make sure that pnt can hold at least a strlen + 1
 * bytes.  If 0 then ignore.
 *
 * min_size -> Make sure that pnt can hold at least that many bytes.
 * If 0 then ignore.
 */
int	_dmalloc_chunk_pnt_check(const char *func, const void *user_pnt,
				 const int exact_b, const int strlen_b,
				 const int min_size)
{
  skip_alloc_t	*slot_p;
  
  if (BIT_IS_SET(_dmalloc_flags, DMALLOC_DEBUG_LOG_TRANS)) {
    if (func == NULL) {
      dmalloc_message("checking pointer '%p'", user_pnt);
    }
    else {
      dmalloc_message("checking func '%s' pointer '%p'", func, user_pnt);
    }
  }
  
  /* try to find the address */
  slot_p = find_address(user_pnt, 0 /* used list */, 0 /* not exact pointer */,
			skip_update);
  if (slot_p == NULL) {
    if (exact_b) {
      dmalloc_errno = DMALLOC_ERROR_NOT_FOUND;
      log_error_info(NULL, 0, user_pnt, NULL, "pointer-check", func);
      return 0;
    }
    else {
      return 1;
    }
  }
  
  /* now make sure that the user slot is valid */
  if (! check_used_slot(slot_p, user_pnt, exact_b, strlen_b, min_size)) {
    /* dmalloc_error set in check_used_slot */
    log_error_info(NULL, 0, user_pnt, slot_p, "pointer-check", func);
    return 0;
  }
  
  return 1;
}

/************************** low-level user functions *************************/

/*
 * void *_dmalloc_chunk_malloc
 *
 * DESCRIPTION:
 *
 * Allocate a chunk of memory.
 *
 * RETURNS:
 *
 * Success - Valid pointer.
 *
 * Failure - NULL
 *
 * ARGUMENTS:
 *
 * file -> File-name or return-address location of the allocation.
 *
 * line -> Line-number location of the allocation.
 *
 * size -> Number of bytes to allocate.
 *
 * func_id -> Calling function-id as defined in dmalloc.h.
 *
 * alignment -> If greater than 0 then try to align the returned
 * block.
 */
void	*_dmalloc_chunk_malloc(const char *file, const unsigned int line,
			       const unsigned long size, const int func_id,
			       const unsigned int alignment)
{
  unsigned long	needed_size;
  int		valloc_b = 0, fence_b = 0;
  char		where_buf[MAX_FILE_LENGTH + 64], disp_buf[64];
  skip_alloc_t	*slot_p;
  pnt_info_t	pnt_info;
  const char	*trans_log;
  
  // TOTO: is alignment used here appropriately?
  
  /* counts calls to malloc */
  if (func_id == DMALLOC_FUNC_CALLOC) {
    func_calloc_c++;
  }
  else if (alignment == BLOCK_SIZE) {
    func_valloc_c++;
    valloc_b = 1;
  }
  else if (alignment > 0) {
    func_memalign_c++;
  }
  else if (func_id == DMALLOC_FUNC_NEW) {
    func_new_c++;
  }
  else if (func_id != DMALLOC_FUNC_REALLOC
	   && func_id != DMALLOC_FUNC_RECALLOC) {
    func_malloc_c++;
  }
  
#if ALLOW_ALLOC_ZERO_SIZE == 0
  if (size == 0) {
    dmalloc_errno = DMALLOC_ERROR_BAD_SIZE;
    log_error_info(file, line, NULL, NULL, "bad zero byte allocation request",
		   "malloc");
    return MALLOC_ERROR;
  }
#endif
  
#if LARGEST_ALLOCATION
  /* have we exceeded the upper bounds */
  if (size > LARGEST_ALLOCATION) {
    dmalloc_errno = DMALLOC_ERROR_TOO_BIG;
    log_error_info(file, line, NULL, NULL, "allocation too big", "malloc");
    return MALLOC_ERROR;
  }
#endif
  
  needed_size = size;
  
  /* adjust the size */
  if (BIT_IS_SET(_dmalloc_flags, DMALLOC_DEBUG_CHECK_FENCE)) {
    needed_size += FENCE_OVERHEAD_SIZE;
    fence_b = 1;
    
    /*
     * If the user is requesting a page-aligned block of data then we
     * will need another block below the allocation just for the fence
     * information.  Ugh.
     */
    if (valloc_b) {
      needed_size += BLOCK_SIZE;
    }
  }
  else if (valloc_b && needed_size <= BLOCK_SIZE / 2) {
    /*
     * If we are valloc-ing, make sure that we get a blocksized chunk
     * because they are always block aligned.  We know here that fence
     * posting is not on otherwise it would have been set above.
     */
    needed_size = BLOCK_SIZE;
  }
  
  /* get some space for our memory */
  slot_p = get_memory(needed_size);
  if (slot_p == NULL) {
    /* errno set in get_slot */
    return MALLOC_ERROR;
  }
  if (fence_b) {
    BIT_SET(slot_p->sa_flags, ALLOC_FLAG_FENCE);
  }
  if (valloc_b) {
    BIT_SET(slot_p->sa_flags, ALLOC_FLAG_VALLOC);
  }
  slot_p->sa_user_size = size;
  
  /* initialize the bblocks */
  alloc_cur_given += slot_p->sa_total_size;
  alloc_max_given = MAX(alloc_max_given, alloc_cur_given);
  
  get_pnt_info(slot_p, &pnt_info);
  
  /* clear the allocation */
  clear_alloc(slot_p, &pnt_info, 0 /* no old-size */, func_id);
  
  slot_p->sa_file = file;
  slot_p->sa_line = line;
  slot_p->sa_use_iter = _dmalloc_iter_c;
#if LOG_PNT_SEEN_COUNT
  slot_p->sa_seen_c++;
#endif
#if LOG_PNT_ITERATION
  slot_p->sa_iteration = _dmalloc_iter_c;
#endif
  if (BIT_IS_SET(_dmalloc_flags, DMALLOC_DEBUG_LOG_ELAPSED_TIME)
      || BIT_IS_SET(_dmalloc_flags, DMALLOC_DEBUG_LOG_CURRENT_TIME)) {
#if LOG_PNT_TIMEVAL
    GET_TIMEVAL(slot_p->sa_timeval);
#else
#if LOG_PNT_TIME
    slot_p->sa_time = time(NULL);
#endif
#endif
  }
  
#if LOG_PNT_THREAD_ID
  slot_p->sa_thread_id = THREAD_GET_ID();
#endif
  
  /* do we need to print transaction info? */
  if (BIT_IS_SET(_dmalloc_flags, DMALLOC_DEBUG_LOG_TRANS)) {
    switch (func_id) {
    case DMALLOC_FUNC_CALLOC:
      trans_log = "calloc";
      break;
    case DMALLOC_FUNC_MEMALIGN:
      trans_log = "memalign";
      break;
    case DMALLOC_FUNC_VALLOC:
      trans_log = "valloc";
      break;
    default:
      trans_log = "alloc";
      break;
    }
    dmalloc_message("*** %s: at '%s' for %ld bytes, got '%s'",
		    trans_log,
		    _dmalloc_chunk_desc_pnt(where_buf, sizeof(where_buf),
					    file, line),
		    size, display_pnt(pnt_info.pi_user_start, slot_p, disp_buf,
				      sizeof(disp_buf)));
  }
  
#if MEMORY_TABLE_TOP_LOG
  _dmalloc_table_insert(&mem_table_alloc, file, line, size);
#endif
  
  /* monitor current allocation level */
  alloc_current += size;
  alloc_maximum = MAX(alloc_maximum, alloc_current);
  _dmalloc_alloc_total += size;
  alloc_one_max = MAX(alloc_one_max, size);
  
  /* monitor pointer usage */
  alloc_cur_pnts++;
  alloc_max_pnts = MAX(alloc_max_pnts, alloc_cur_pnts);
  alloc_tot_pnts++;
  
  return pnt_info.pi_user_start;
}

/*
 * int _dmalloc_chunk_free
 *
 * DESCRIPTION:
 *
 * Free a user pointer from the heap.
 *
 * RETURNS:
 *
 * Success - FREE_NOERROR
 *
 * Failure - FREE_ERROR
 *
 * ARGUMENTS:
 *
 * file -> File-name or return-address location of the allocation.
 *
 * line -> Line-number location of the allocation.
 *
 * user_pnt -> Pointer we are freeing.
 *
 * func_id -> Function ID
 */
int	_dmalloc_chunk_free(const char *file, const unsigned int line,
			    void *user_pnt, const int func_id)
{
  char		where_buf[MAX_FILE_LENGTH + 64];
  char		where_buf2[MAX_FILE_LENGTH + 64], disp_buf[64];
  skip_alloc_t	*slot_p, *update_p;
  
  /* counts calls to free */
  if (func_id == DMALLOC_FUNC_DELETE) {
    func_delete_c++;
  }
  else if (func_id == DMALLOC_FUNC_REALLOC
	   || func_id == DMALLOC_FUNC_RECALLOC) {
    /* ignore these because they will alredy be accounted for in realloc */
  }
  else {
    func_free_c++;
  }
  
  if (user_pnt == NULL) {
    
#if ALLOW_FREE_NULL_MESSAGE
    /* does the user want a specific message? */
    dmalloc_message("WARNING: tried to free(0) from '%s'",
		    _dmalloc_chunk_desc_pnt(where_buf, sizeof(where_buf),
					    file, line));
#endif
    
    /*
     * NOTE: we have here both a default in the settings.h file and a
     * runtime token in case people want to turn it on or off at
     * runtime.
     */
    if (BIT_IS_SET(_dmalloc_flags, DMALLOC_DEBUG_ERROR_FREE_NULL)) {
      dmalloc_errno = DMALLOC_ERROR_IS_NULL;
      log_error_info(file, line, user_pnt, NULL, "invalid 0L pointer", "free");
      return FREE_ERROR;
    }
    
#if ALLOW_FREE_NULL == 0
    dmalloc_errno = DMALLOC_ERROR_IS_NULL;
#endif
    return FREE_ERROR;
  }
  
  update_p = skip_update;
  
  /* try to find the address with loose match */
  slot_p = find_address(user_pnt, 0 /* used list */, 0 /* not exact pointer */,
			skip_update);
  if (slot_p == NULL) {
#if FREED_POINTER_DELAY
    skip_alloc_t	*del_p;
    
    /* search the delay list */
    for (del_p = free_wait_list_head;
	 del_p != NULL;
	 del_p = del_p->sa_next_p[0]) {
      if (del_p->sa_mem <= user_pnt
	  && (char *)del_p->sa_mem + del_p->sa_total_size > (char *)user_pnt) {
	pnt_info_t	info;
	get_pnt_info(del_p, &info);
	if (info.pi_user_start == user_pnt) {
	  dmalloc_errno = DMALLOC_ERROR_ALREADY_FREE;
	}
	else {
	  dmalloc_errno = DMALLOC_ERROR_NOT_FOUND;
	}
	break;
      }
    }
    if (del_p == NULL) {
#endif
      /* not in the used list so check the free list */
      if (find_address(user_pnt, 1 /* free list */, 0 /* not exact pointer */,
		       skip_update) == NULL) {
	dmalloc_errno = DMALLOC_ERROR_NOT_FOUND;
      }
      else {
	dmalloc_errno = DMALLOC_ERROR_ALREADY_FREE;
      }
#if FREED_POINTER_DELAY
    }
#endif
    log_error_info(file, line, user_pnt, NULL, "finding address in heap",
		   "free");
    return FREE_ERROR;
  }
  
  if (! check_used_slot(slot_p, user_pnt, 1 /* exact pnt */, 0 /* no strlen */,
			0 /* no min-size */)) {
    /* error set in check slot */
    log_error_info(file, line, user_pnt, slot_p, "checking pointer admin",
		   "free");
    return FREE_ERROR;
  }
  
  if (! remove_slot(slot_p, update_p)) {
    /* error set and dumped in remove_slot */
    return FREE_ERROR;
  }
  if (BIT_IS_SET(slot_p->sa_flags, ALLOC_FLAG_FENCE)) {
    /*
     * We need to preserve the fence-post flag because we may need to
     * properly check for previously freed pointers in the future.
     */
    slot_p->sa_flags = ALLOC_FLAG_FREE | ALLOC_FLAG_FENCE;
  }
  else {
    slot_p->sa_flags = ALLOC_FLAG_FREE;
  }
  
  alloc_cur_pnts--;
  
  slot_p->sa_use_iter = _dmalloc_iter_c;
#if LOG_PNT_SEEN_COUNT
  slot_p->sa_seen_c++;
#endif
  
  /* do we need to print transaction info? */
  if (BIT_IS_SET(_dmalloc_flags, DMALLOC_DEBUG_LOG_TRANS)) {
    dmalloc_message("*** free: at '%s' pnt '%s': size %u, alloced at '%s'",
		    _dmalloc_chunk_desc_pnt(where_buf, sizeof(where_buf), file,
					    line),
		    display_pnt(user_pnt, slot_p, disp_buf, sizeof(disp_buf)),
		    slot_p->sa_user_size,
		    _dmalloc_chunk_desc_pnt(where_buf2, sizeof(where_buf2),
					    slot_p->sa_file, slot_p->sa_line));
  }
  
#if MEMORY_TABLE_TOP_LOG
  _dmalloc_table_delete(&mem_table_alloc, slot_p->sa_file, slot_p->sa_line,
			slot_p->sa_user_size);
#endif
  
  /* update the file/line -- must be after _dmalloc_table_delete */
  slot_p->sa_file = file;
  slot_p->sa_line = line;
  
  /* monitor current allocation level */
  alloc_current -= slot_p->sa_user_size;
  alloc_cur_given -= slot_p->sa_total_size;
  free_space_bytes += slot_p->sa_total_size;
  
  /* clear the memory */
  if (BIT_IS_SET(_dmalloc_flags, DMALLOC_DEBUG_FREE_BLANK)
      || BIT_IS_SET(_dmalloc_flags, DMALLOC_DEBUG_CHECK_BLANK)) {
    memset(slot_p->sa_mem, FREE_BLANK_CHAR, slot_p->sa_total_size);
    /* set our slot blank flag */
    BIT_SET(slot_p->sa_flags, ALLOC_FLAG_BLANK);
  }
  
  /*
   * The question is should we combine multiple free chunks together
   * into one.  This would help we with fragmentation but it would
   * screwup the seen counter.
   *
   * Check above and below the free bblock looking for neighbors that
   * are free so we can add them together and put them in a different
   * free slot.
   *
   * NOTE: all of these block's reuse-iter count will be moved ahead
   * because we are encorporating in this newly freed block.
   */
  
  if (! BIT_IS_SET(_dmalloc_flags, DMALLOC_DEBUG_NEVER_REUSE)) {
#if FREED_POINTER_DELAY
    slot_p->sa_next_p[0] = NULL;
    if (free_wait_list_head == NULL) {
      free_wait_list_head = slot_p;
    }
    else {
      free_wait_list_tail->sa_next_p[0] = slot_p;
    }
    free_wait_list_tail = slot_p;
#else
    /* put slot on free list */
    if (! insert_slot(slot_p, 1 /* free list */)) {
      /* error dumped in insert_slot */
      return FREE_ERROR;
    }
#endif
  }
  
  return FREE_NOERROR;
}

/*
 * void *_dmalloc_chunk_realloc
 *
 * DESCRIPTION:
 *
 * Re-allocate a chunk of memory either shrinking or expanding it.
 *
 * RETURNS:
 *
 * Success - Valid pointer.
 *
 * Failure - NULL
 *
 * ARGUMENTS:
 *
 * file -> File-name or return-address location of the allocation.
 *
 * line -> Line-number location of the allocation.
 *
 * old_user_pnt -> Old user pointer that we are reallocating.
 *
 * new_size -> New-size to change the pointer.
 *
 * func_id -> Calling function-id as defined in dmalloc.h.
 */
void	*_dmalloc_chunk_realloc(const char *file, const unsigned int line,
				void *old_user_pnt,
				const unsigned long new_size,
				const int func_id)
{
  const char	*old_file;
  skip_alloc_t	*slot_p;
  pnt_info_t	pnt_info;
  void		*new_user_pnt;
  unsigned int	old_size, old_line;
  
  /* counts calls to realloc */
  if (func_id == DMALLOC_FUNC_RECALLOC) {
    func_recalloc_c++;
  }
  else {
    func_realloc_c++;
  }
  
#if ALLOW_ALLOC_ZERO_SIZE == 0
  if (new_size == 0) {
    dmalloc_errno = DMALLOC_ERROR_BAD_SIZE;
    log_error_info(file, line, NULL, NULL, "bad zero byte allocation request",
		   "realloc");
    return REALLOC_ERROR;
  }
#endif
  
  /* by now malloc.c should have taken care of the realloc(NULL) case */
  if (old_user_pnt == NULL) {
    dmalloc_errno = DMALLOC_ERROR_IS_NULL;
    log_error_info(file, line, old_user_pnt, NULL, "invalid pointer",
		   "realloc");
    return REALLOC_ERROR;
  }
  
  /* find the old pointer with loose checking for fence post stuff */
  slot_p = find_address(old_user_pnt, 0 /* used list */,
			0 /* not exact pointer */, skip_update);
  if (slot_p == NULL) {
    dmalloc_errno = DMALLOC_ERROR_NOT_FOUND;
    log_error_info(file, line, old_user_pnt, NULL, "finding address in heap",
		   "realloc");
    return 0;
  }
  
  /* get info about the pointer */
  get_pnt_info(slot_p, &pnt_info);
  old_file = slot_p->sa_file;
  old_line = slot_p->sa_line;
  old_size = slot_p->sa_user_size;
  
  /* if we are not realloc copying and the size is the same */
  if ((char *)pnt_info.pi_user_start + new_size >
      (char *)pnt_info.pi_upper_bounds
      || BIT_IS_SET(_dmalloc_flags, DMALLOC_DEBUG_REALLOC_COPY)
      || BIT_IS_SET(_dmalloc_flags, DMALLOC_DEBUG_NEVER_REUSE)) {
    int	min_size;
    
    /* allocate space for new chunk */
    new_user_pnt = _dmalloc_chunk_malloc(file, line, new_size, func_id,
				    0 /* no align */);
    if (new_user_pnt == MALLOC_ERROR) {
      return REALLOC_ERROR;
    }
    
    /*
     * NOTE: _chunk_malloc() already took care of the fence stuff and
     * zeroing of memory.
     */
    
    /* copy stuff into new section of memory */
    min_size = MIN(new_size, old_size);
    if (min_size > 0) {
      memcpy(new_user_pnt, pnt_info.pi_user_start, min_size);
    }
    
    /* free old pointer */
    if (_dmalloc_chunk_free(file, line, old_user_pnt,
			    func_id) != FREE_NOERROR) {
      return REALLOC_ERROR;
    }
  }
  else {
    /* new pointer is the same as the old one */
    new_user_pnt = pnt_info.pi_user_start;
    
    /*
     * monitor current allocation level
     *
     * NOTE: we do this here since the malloc/free used above take care
     * on if in that section
     */
    alloc_current += new_size - old_size;
    alloc_maximum = MAX(alloc_maximum, alloc_current);
    _dmalloc_alloc_total += new_size;
    alloc_one_max = MAX(alloc_one_max, new_size);
    
    /* monitor pointer usage */
    alloc_tot_pnts++;
    
    /* change the slot information */
    slot_p->sa_user_size = new_size;
    get_pnt_info(slot_p, &pnt_info);
    
    clear_alloc(slot_p, &pnt_info, old_size, func_id);
    
    slot_p->sa_use_iter = _dmalloc_iter_c;
#if LOG_PNT_SEEN_COUNT
    /* we see in inbound and outbound so we need to increment by 2 */
    slot_p->sa_seen_c += 2;
#endif
    
#if MEMORY_TABLE_TOP_LOG
    _dmalloc_table_delete(&mem_table_alloc, slot_p->sa_file, slot_p->sa_line,
			  old_size);
    _dmalloc_table_insert(&mem_table_alloc, file, line, new_size);
#endif
  
    /*
     * finally, we update the file/line info -- must be after
     * _dmalloc_table functions
     */
    slot_p->sa_file = file;
    slot_p->sa_line = line;
  }
  
  if (BIT_IS_SET(_dmalloc_flags, DMALLOC_DEBUG_LOG_TRANS)) {
    const char	*trans_log;
    char	where_buf[MAX_FILE_LENGTH + 64];
    char	where_buf2[MAX_FILE_LENGTH + 64];
    
    if (func_id == DMALLOC_FUNC_RECALLOC) {
      trans_log = "recalloc";
    }
    else {
      trans_log = "realloc";
    }
    dmalloc_message("*** %s: at '%s' from '%p' (%u bytes) file '%s' to '%p' (%lu bytes)",
		    trans_log,
		    _dmalloc_chunk_desc_pnt(where_buf, sizeof(where_buf),
					    file, line),
		    old_user_pnt, old_size,
		    _dmalloc_chunk_desc_pnt(where_buf2, sizeof(where_buf2),
					    old_file, old_line),
		    new_user_pnt, new_size);
  }
  
  return new_user_pnt;
}

/***************************** diagnostic routines ***************************/

/*
 * void _dmalloc_chunk_log_stats
 *
 * DESCRIPTION:
 *
 * Log general statistics from the heap to the logfile.
 *
 * RETURNS:
 *
 * None.
 *
 * ARGUMENTS:
 *
 * None.
 */
void	_dmalloc_chunk_log_stats(void)
{
  unsigned long	overhead, user_space, tot_space;
  
  dmalloc_message("Dumping Chunk Statistics:");
  
  tot_space = (user_block_c + admin_block_c) * BLOCK_SIZE;
  user_space = alloc_current + free_space_bytes;
  overhead = admin_block_c * BLOCK_SIZE;
  
  /* version information */
  dmalloc_message("basic-block %d bytes, alignment %d bytes",
		  BLOCK_SIZE, ALLOCATION_ALIGNMENT);
  
  /* general heap information with blocks */
  dmalloc_message("heap address range: %p to %p, %ld bytes",
		  _dmalloc_heap_low, _dmalloc_heap_high,
		  (unsigned long)_dmalloc_heap_high -
		  (unsigned long)_dmalloc_heap_low);
  dmalloc_message("    user blocks: %ld blocks, %ld bytes (%ld%%)",
		  user_block_c, user_space,
		  (tot_space < 100 ? 0 : user_space / (tot_space / 100)));
  dmalloc_message("   admin blocks: %ld blocks, %ld bytes (%ld%%)",
		  admin_block_c, overhead,
		  (tot_space < 100 ? 0 : overhead / (tot_space / 100)));
  dmalloc_message("   total blocks: %ld blocks, %ld bytes",
		  user_block_c + admin_block_c, tot_space);
  
  dmalloc_message("heap checked %ld", heap_check_c);
  
  /* log user allocation information */
  dmalloc_message("alloc calls: malloc %lu, calloc %lu, realloc %lu, free %lu",
		  func_malloc_c, func_calloc_c, func_realloc_c, func_free_c);
  dmalloc_message("alloc calls: recalloc %lu, memalign %lu, valloc %lu",
		  func_recalloc_c, func_memalign_c, func_valloc_c);
  dmalloc_message("alloc calls: new %lu, delete %lu",
		  func_new_c, func_delete_c);
  dmalloc_message("  current memory in use: %lu bytes (%lu pnts)",
		  alloc_current, alloc_cur_pnts);
  dmalloc_message(" total memory allocated: %lu bytes (%lu pnts)",
		  _dmalloc_alloc_total, alloc_tot_pnts);
  
  /* maximum stats */
  dmalloc_message(" max in use at one time: %lu bytes (%lu pnts)",
		  alloc_maximum, alloc_max_pnts);
  dmalloc_message("max alloced with 1 call: %lu bytes",
		  alloc_one_max);
  dmalloc_message("max unused memory space: %lu bytes (%lu%%)",
		  alloc_max_given - alloc_maximum,
		  (alloc_max_given == 0 ? 0 :
		   ((alloc_max_given - alloc_maximum) * 100) /
		   alloc_max_given));
  
#if MEMORY_TABLE_TOP_LOG
  dmalloc_message("top %d allocations:", MEMORY_TABLE_TOP_LOG);
  _dmalloc_table_log_info(&mem_table_alloc, MEMORY_TABLE_TOP_LOG,
			  1 /* have in-use column */);
#endif
}

/*
 * void _dmalloc_chunk_log_changed
 *
 * DESCRIPTION:
 *
 * Log the pointers that has changed since a pointer in time.
 *
 * RETURNS:
 *
 * None.
 *
 * ARGUMENTS:
 *
 * mark -> Dmalloc counter used to mark a specific time so that
 * servers can check on the changed pointers.
 *
 * log_non_free_b -> If set to 1 then log the new not-freed
 * (i.e. used) pointers.
 *
 * log_free_b -> If set to 1 then log the new freed pointers.
 *
 * details_b -> If set to 1 then dump the individual pointer entries
 * instead of just the summary.
 */
void	_dmalloc_chunk_log_changed(const unsigned long mark,
				   const int log_not_freed_b,
				   const int log_freed_b, const int details_b)
{
  skip_alloc_t	*slot_p;
  pnt_info_t	pnt_info;
  int		known_b, freed_b, used_b;
  char		out[DUMP_SPACE * 4], *which_str;
  char		where_buf[MAX_FILE_LENGTH + 64], disp_buf[64];
  int		unknown_size_c = 0, unknown_block_c = 0, out_len;
  int		size_c = 0, block_c = 0, checking_list_c = 0;
  
  if (log_not_freed_b && log_freed_b) {
    which_str = "Not-Freed and Freed";
  }
  else if (log_not_freed_b) {
    which_str = "Not-Freed";
  }
  else if (log_freed_b) {
    which_str = "Freed";
  }
  else {
    return;
  }
  
  if (mark == 0) {
    dmalloc_message("Dumping %s Pointers Changed Since Start:", which_str);
  }
  else {
    dmalloc_message("Dumping %s Pointers Changed Since Mark %lu:",
		    which_str, mark);
  }
  
  /* clear out our memory table so we can fill it with pointer info */
  _dmalloc_table_init(&mem_table_changed, mem_table_changed_entries,
		      sizeof(mem_table_changed_entries) /
		      sizeof(*mem_table_changed_entries));
  
  /* run through the blocks */
  for (slot_p = skip_address_list->sa_next_p[0];
       ;
       slot_p = slot_p->sa_next_p[0]) {
    
    /*
     * switch to the free list in the middle after we've checked the
     * used pointer slots
     */
    if (slot_p == NULL) {
      checking_list_c++;
      if (checking_list_c == 1) {
	slot_p = skip_free_list->sa_next_p[0];
      }
#if FREED_POINTER_DELAY
      else if (checking_list_c == 2) {
	slot_p = free_wait_list_head;
      }
#endif
      else {
	/* we are done */
	break;
      }
      if (slot_p == NULL) {
	break;
      }
    }
    
    freed_b = BIT_IS_SET(slot_p->sa_flags, ALLOC_FLAG_FREE);
    used_b = BIT_IS_SET(slot_p->sa_flags, ALLOC_FLAG_USER);
    
    /*
     * check for different types
     */
    if (! (freed_b || used_b)) {
      continue;
    }
    
    /* do we want to dump this one? */
    if (! ((log_not_freed_b && used_b) || (log_freed_b && freed_b))) {
      continue;
    }    
    /* is it too long ago? */
    if (slot_p->sa_use_iter <= mark) {
      continue;
    }
    
    /* unknown pointer? */
    if (slot_p->sa_file == DMALLOC_DEFAULT_FILE
	|| slot_p->sa_line == DMALLOC_DEFAULT_LINE) {
      unknown_block_c++;
      unknown_size_c += slot_p->sa_user_size;
      known_b = 0;
    }
    else {
      known_b = 1;
    }
    
    get_pnt_info(slot_p, &pnt_info);
    
    if (known_b || (! BIT_IS_SET(_dmalloc_flags, DMALLOC_DEBUG_LOG_KNOWN))) {
      if (details_b) {
	dmalloc_message(" %s freed: '%s' (%u bytes) from '%s'",
			(freed_b ? "   " : "not"),
			display_pnt(pnt_info.pi_user_start, slot_p, disp_buf,
				    sizeof(disp_buf)),
			slot_p->sa_user_size,
			_dmalloc_chunk_desc_pnt(where_buf, sizeof(where_buf),
						slot_p->sa_file,
						slot_p->sa_line));
	
	if ((! freed_b)
	    && BIT_IS_SET(_dmalloc_flags, DMALLOC_DEBUG_LOG_NONFREE_SPACE)) {
	  out_len = expand_chars((char *)pnt_info.pi_user_start, DUMP_SPACE,
				 out, sizeof(out));
	  dmalloc_message("  dump of '%p': '%.*s'",
			  pnt_info.pi_user_start, out_len, out);
	}
      }
      _dmalloc_table_insert(&mem_table_changed, slot_p->sa_file,
			    slot_p->sa_line, slot_p->sa_user_size);
    }
  }
  
  /* dump the summary from the table table */
  _dmalloc_table_log_info(&mem_table_changed, 0 /* log all entries */,
			  0 /* no in-use column */);
  
  /* copy out size of pointers */
  if (block_c > 0) {
    if (block_c - unknown_block_c > 0) {
      dmalloc_message(" known memory: %d pointer%s, %d bytes",
		      block_c - unknown_block_c,
		      (block_c - unknown_block_c == 1 ? "" : "s"),
		      size_c - unknown_size_c);
    }
    if (unknown_block_c > 0) {
      dmalloc_message(" unknown memory: %d pointer%s, %d bytes",
		      unknown_block_c, (unknown_block_c == 1 ? "" : "s"),
		      unknown_size_c);
    }
  }
}

/*
 * unsigned long _dmalloc_chunk_count_changed
 *
 * DESCRIPTION:
 *
 * Return the pointers that has changed since a pointer in time.
 *
 * RETURNS:
 *
 * Number of bytes changed since mark.
 *
 * ARGUMENTS:
 *
 * mark -> Dmalloc counter used to mark a specific time so that
 * servers can check on the changed pointers.
 *
 * count_non_free_b -> If set to 1 then count the new not-freed
 * (i.e. used) pointers.
 *
 * count_free_b -> If set to 1 then count the new freed pointers.
 */
unsigned long	_dmalloc_chunk_count_changed(const unsigned long mark,
					     const int count_not_freed_b,
					     const int count_freed_b)
{
  skip_alloc_t	*slot_p;
  int		freed_b, used_b;
  int		checking_list_c = 0;
  unsigned int	mem_count = 0;
  
  /* run through the blocks */
  for (slot_p = skip_address_list->sa_next_p[0];
       ;
       slot_p = slot_p->sa_next_p[0]) {
    
    /*
     * switch to the free list in the middle after we've checked the
     * used pointer slots
     */
    if (slot_p == NULL) {
      checking_list_c++;
      if (checking_list_c == 1) {
	slot_p = skip_free_list->sa_next_p[0];
      }
#if FREED_POINTER_DELAY
      else if (checking_list_c == 2) {
	slot_p = free_wait_list_head;
      }
#endif
      else {
	/* we are done */
	break;
      }
      if (slot_p == NULL) {
	break;
      }
    }
    
    freed_b = BIT_IS_SET(slot_p->sa_flags, ALLOC_FLAG_FREE);
    used_b = BIT_IS_SET(slot_p->sa_flags, ALLOC_FLAG_USER);
    
    /*
     * check for different types
     */
    if (! (freed_b || used_b)) {
      continue;
    }
    /* is it too long ago? */
    if (slot_p->sa_use_iter <= mark) {
      continue;
    }
    
    /* count the memory */
    if (count_not_freed_b && used_b) {
      mem_count += slot_p->sa_user_size;
    }
    else if (count_freed_b && freed_b) {
      mem_count += slot_p->sa_user_size;
    }
  }
  
  return mem_count;
}

/*
 * void _dmalloc_chunk_get_stats
 *
 * DESCRIPTION:
 *
 * Return a number of statistics about the current heap.
 *
 * RETURNS:
 *
 * None.
 *
 * ARGUMENTS:
 *
 * heap_low_p <- Pointer to pointer which, if not 0L, will be set to
 * the low address in the heap.
 *
 * heap_high_p <- Pointer to pointer which, if not 0L, will be set to
 * the high address in the heap.
 *
 * total_space_p <- Pointer to an unsigned long which, if not 0L, will
 * be set to the total space managed by the library including user
 * space, administrative space, and overhead.
 *
 * user_space_p <- Pointer to an unsigned long which, if not 0L, will
 * be set to the space given to the user process (allocated and free).
 *
 * current_allocated_p <- Pointer to an unsigned long which, if not
 * 0L, will be set to the current allocated space given to the user
 * process.
 *
 * current_pnt_np <- Pointer to an unsigned long which, if not 0L,
 * will be set to the current number of pointers allocated by the user
 * process.
 *
 * max_allocated_p <- Pointer to an unsigned long which, if not 0L,
 * will be set to the maximum allocated space given to the user
 * process.
 *
 * max_pnt_np <- Pointer to an unsigned long which, if not 0L, will be
 * set to the maximum number of pointers allocated by the user
 * process.
 *
 * max_one_p <- Pointer to an unsigned long which, if not 0L, will be
 * set to the maximum allocated with 1 call by the user process.
 */
void	_dmalloc_chunk_get_stats(void **heap_low_p, void **heap_high_p,
				 unsigned long *total_space_p,
				 unsigned long *user_space_p,
				 unsigned long *current_allocated_p,
				 unsigned long *current_pnt_np,
				 unsigned long *max_allocated_p,
				 unsigned long *max_pnt_np,
				 unsigned long *max_one_p)
{
  SET_POINTER(heap_low_p, _dmalloc_heap_low);
  SET_POINTER(heap_high_p, _dmalloc_heap_high);
  SET_POINTER(total_space_p, (user_block_c + admin_block_c) * BLOCK_SIZE);
  SET_POINTER(user_space_p, alloc_current + free_space_bytes);
  SET_POINTER(current_allocated_p, alloc_current);
  SET_POINTER(current_pnt_np, alloc_cur_pnts);
  SET_POINTER(max_allocated_p, alloc_maximum);
  SET_POINTER(max_pnt_np, alloc_max_pnts);
  SET_POINTER(max_one_p, alloc_one_max);
}<|MERGE_RESOLUTION|>--- conflicted
+++ resolved
@@ -1999,14 +1999,8 @@
 {
   skip_alloc_t	*slot_p;
   
-<<<<<<< HEAD
-  if (BIT_IS_SET(_dmalloc_flags, DEBUG_LOG_TRANS)) {
+  if (BIT_IS_SET(_dmalloc_flags, DMALLOC_DEBUG_LOG_TRANS)) {
     dmalloc_message("reading info about pointer '%p'", user_pnt);
-=======
-  if (BIT_IS_SET(_dmalloc_flags, DMALLOC_DEBUG_LOG_TRANS)) {
-    dmalloc_message("reading info about pointer '%#lx'",
-		    (unsigned long)user_pnt);
->>>>>>> 0eb3416b
   }
   
   /* find the pointer with loose checking for fence */
